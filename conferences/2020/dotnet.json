--- conflicted
+++ resolved
@@ -42,13 +42,15 @@
     "cfpEndDate": "2019-12-01"
   },
   {
-<<<<<<< HEAD
     "name": "Visual Studio Live! San Diego",
     "url": "https://vslive.com/events/san-diego-2020/home.aspx",
     "startDate": "2020-09-27",
     "endDate": "2021-10-01",
     "city": "San Diego",
-=======
+    "country": "U.S.A.",
+    "twitter": "@vslive"
+  },
+  {
     "name": "Visual Studio Live! Microsoft Headquarters",
     "url": "https://vslive.com/events/redmond-2020/home.aspx",
     "startDate": "2020-08-03",
@@ -72,7 +74,6 @@
     "startDate": "2020-03-30",
     "endDate": "2020-04-03",
     "city": "Austin ",
->>>>>>> ecdaf567
     "country": "U.S.A.",
     "twitter": "@vslive"
   }
