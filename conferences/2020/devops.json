[
  {
    "name": "GitLab Commit San Francisco",
    "url": "https://about.gitlab.com/events/commit",
    "startDate": "2020-01-14",
    "endDate": "2020-01-14",
    "city": "San Francisco",
    "country": "U.S.A.",
    "twitter": "@gitlab",
    "cfpUrl": "https://docs.google.com/forms/d/1Hw3Do74kUO3I9TuQKakg0lpvI2VhfPhFY2EEGucLm2o/viewform?edit_requested=true",
    "cfpEndDate": "2019-10-21"
  },
  {
    "name": "devopsdays Vitoria",
    "url": "https://devopsdays.org/events/2020-vitoria/welcome/",
    "startDate": "2020-02-08",
    "endDate": "2020-02-08",
    "city": "Vitoria",
    "country": "Brazil",
    "twitter": "@devopsdaysvix"
  },
  {
    "name": "devopsdays Guadalajara",
    "url": "https://devopsdays.org/events/2020-guadalajara",
    "startDate": "2020-02-20",
    "endDate": "2020-02-21",
    "city": "Guadalajara",
    "country": "Mexico"
  },
  {
    "name": "devopsdays Madrid",
    "url": "https://devopsdays.org/events/2020-madrid/welcome/",
    "startDate": "2020-02-21",
    "endDate": "2020-02-21",
    "city": "Madrid",
    "country": "Spain",
    "twitter": "@DevOpsDaysMad"
  },
  {
    "name": "devopsdays Geneva",
    "url": "https://devopsdays.org/events/2020-geneva/welcome/",
    "startDate": "2020-02-24",
    "endDate": "2020-02-25",
    "city": "Geneva",
    "country": "Switzerland",
    "twitter": "@DevopsdaysGe"
  },
  {
    "name": "devopsdays Charlotte",
    "url": "https://devopsdays.org/events/2020-charlotte/welcome/",
    "startDate": "2020-02-27",
    "endDate": "2020-02-28",
    "city": "Charlotte",
    "country": "U.S.A.",
    "twitter": "@devopsdays_clt"
  },
  {
    "name": "devopsdays Cáceres",
    "url": "https://devopsdays.org/events/2020-caceres/welcome/",
    "startDate": "2020-03-05",
    "endDate": "2020-03-06",
    "city": "Cáceres",
    "country": "U.S.A.",
    "twitter": "@DevOpsDaysCC"
  },
  {
    "name": "SCALE",
    "url": "https://www.socallinuxexpo.org",
    "startDate": "2020-03-05",
    "endDate": "2020-03-08",
    "city": "Pasadena",
    "country": "U.S.A.",
    "twitter": "@socallinuxexpo",
    "cfpUrl": "https://socallinuxexpo.org/scale/18x/cfp",
    "cfpEndDate": "2019-12-01"
  },
  {
    "name": "Devopsdays Los Angeles",
    "url": "https://devopsdays.org/events/2020-los-angeles/welcome",
    "startDate": "2020-03-06",
    "endDate": "2020-03-06",
    "city": "Pasadena",
    "country": "U.S.A.",
    "twitter": "@devopsdaylax",
    "cfpUrl": "https://devopsdays.org/events/2020-los-angeles/welcome",
    "cfpEndDate": "2019-12-01"
  },
  {
    "name": "DevOps Gathering",
    "url": "https://devops-gathering.io",
    "startDate": "2020-03-09",
    "endDate": "2020-03-11",
    "city": "Bochum",
    "country": "Germany",
    "twitter": "@DevOpsGathering",
    "cfpUrl": "https://docs.google.com/forms/d/e/1FAIpQLSdOmCTRBBD-thoP8e69mkjSR9xGg81VmHQe2aWvQIcccg3-4Q/viewform",
    "cfpEndDate": "2020-01-18"
  },
  {
    "name": "devopsdays Prague",
    "url": "https://devopsdays.org/events/2020-prague/welcome/",
    "startDate": "2020-03-18",
    "endDate": "2020-03-19",
    "city": "Prague",
    "country": "Czech Republic",
    "twitter": "@DevOpsDaysPrg"
  },
  {
    "name": "DevOps Fusion",
    "url": "https://www.devops-fusion.com",
    "startDate": "2020-03-18",
    "endDate": "2020-03-18",
    "city": "Zurich",
    "country": "Switzerland",
    "twitter": "@DevOpsFusion"
  },
  {
    "name": "DevOps Talks Conference",
    "url": "https://devops.talksplus.com/au/devops.html",
    "startDate": "2020-03-19",
    "endDate": "2020-03-20",
    "city": "Melbourne",
    "country": "Australia",
    "twitter": "@DOTC2020",
    "cfpUrl": "https://devops.talksplus.com/submit_talk.html",
    "cfpEndDate": "2020-02-14"
  },
  {
    "name": "DevOpsCon Singapore",
    "url": "https://devopscon.io/singapore",
    "startDate": "2020-03-23",
    "endDate": "2020-03-26",
    "city": "Singapore",
    "country": "Singapore",
    "twitter": "@devops_con",
    "cfpUrl": "https://callforpapers.sandsmedia.com",
    "cfpEndDate": "2019-10-17"
  },
  {
    "name": "DevOps Talks Conference",
    "url": "https://devops.talksplus.com/nz/devops.html",
    "startDate": "2020-03-24",
    "endDate": "2020-03-25",
    "city": "Auckland",
    "country": "New Zealand",
    "twitter": "@DOTC20",
    "cfpUrl": "https://devops.talksplus.com/submit_talk.html",
    "cfpEndDate": "2020-02-14"
  },
  {
    "name": "DevOps Pro Europe",
    "url": "https://devopspro.lt",
    "startDate": "2020-03-24",
    "endDate": "2020-03-26",
    "city": "Vilnius",
    "country": "Lithuania",
    "cfpUrl": "https://docs.google.com/forms/d/e/1FAIpQLSe4uV1gs57YTpHS2AdIV-PZ6aBISGRDOZsJF2OiUCH5MXalDQ/viewform"
  },
  {
    "name": "devopsdays Tokyo",
    "url": "https://devopsdays.org/events/2020-tokyo/welcome/",
    "startDate": "2020-04-09",
    "endDate": "2020-04-10",
    "city": "Tokyo",
    "country": "Japan"
  },
  {
    "name": "devopsdays Houston",
    "url": "https://devopsdays.org/events/2020-houston/welcome/",
    "startDate": "2020-04-14",
    "endDate": "2020-04-15",
    "city": "Houston",
    "country": "U.S.A.",
    "twitter": "@DevOpsDaysHTown"
  },
  {
    "name": "devopsdays Seattle",
    "url": "https://devopsdays.org/events/2020-seattle/welcome/",
    "startDate": "2020-04-14",
    "endDate": "2020-04-15",
    "city": "Seattle",
    "country": "U.S.A."
  },
  {
    "name": "devopsdays Atlanta",
    "url": "https://devopsdays.org/events/2020-atlanta/welcome/",
    "startDate": "2020-04-21",
    "endDate": "2020-04-22",
    "city": "Atlanta",
    "country": "U.S.A."
  },
  {
    "name": "DevOpsCon London",
    "url": "https://devopscon.io/london",
    "startDate": "2020-04-21",
    "endDate": "2020-04-24",
    "city": "London",
    "country": "U.K.",
    "cfpUrl": "https://callforpapers.sandsmedia.com",
    "cfpEndDate": "2019-11-04"
  },
  {
    "name": "devopsdays Denver",
    "url": "https://devopsdays.org/events/2020-denver/welcome/",
    "startDate": "2020-04-26",
    "endDate": "2020-04-26",
    "city": "Denver",
    "country": "U.S.A."
  },
  {
    "name": "CloudNein",
    "url": "https://cloudne.in",
    "startDate": "2020-04-27",
    "endDate": "2020-04-28",
    "city": "Berlin",
    "country": "Germany",
    "twitter": "@cloudnein_conf",
    "cfpUrl": "https://www.papercall.io/cloud-nein-2020",
    "cfpEndDate": "2020-01-12"
  },
  {
    "name": "devopsdays Des Moines",
    "url": "https://devopsdays.org/events/2020-des-moines/welcome/",
    "startDate": "2020-05-14",
    "endDate": "2020-05-15",
    "city": "Des Moines",
    "country": "U.S.A.",
    "twitter": "@DevOpsDaysDSM"
  },
  {
    "name": "devopsdays Boise",
    "url": "https://devopsdays.org/events/2020-boise/welcome/",
    "startDate": "2020-05-15",
    "endDate": "2020-05-15",
    "city": "Boise",
    "country": "U.S.A."
  },
  {
    "name": "DevOpsDays Kyiv",
    "url": "https://devopsdays.com.ua",
    "startDate": "2020-05-15",
    "endDate": "2020-05-16",
    "city": "Kyiv",
    "country": "Ukraine",
    "twitter": "@days_dev",
    "cfpUrl": "https://docs.google.com/forms/d/e/1FAIpQLSdxQ6wbMesh-ZGeLB4EKd8fFonLE54l01z7Rt5-FtvMTV15MA/viewform",
    "cfpEndDate": "2019-03-01"
  },
  {
    "name": "DevOpsDays Poznań",
    "url": "https://devopsdays.org/events/2020-poznan/welcome",
    "startDate": "2020-05-18",
    "endDate": "2020-05-19",
    "city": "Poznań",
    "country": "Poland",
    "twitter": "@devopsdayspoz",
    "cfpUrl": "https://forms.gle/RrMwyU6Mg8ihzn9FA",
    "cfpEndDate": "2020-01-31"
  },
  {
    "name": "devopsdays Salt Lake City",
    "url": "https://devopsdays.org/events/2020-salt-lake-city/welcome/",
    "startDate": "2020-06-02",
    "endDate": "2020-06-03",
    "city": "Salt Lake City",
    "country": "U.S.A.",
    "twitter": "@devopsdaysslc"
  },
  {
    "name": "devopsdays Zürich",
    "url": "https://devopsdays.org/events/2020-zurich/welcome/",
    "startDate": "2020-06-09",
    "endDate": "2020-06-10",
    "city": "Zürich",
    "country": "Switzerland"
  },
  {
    "name": "DevOpsCon Berlin",
    "url": "https://devopscon.io/berlin",
    "startDate": "2020-06-15",
    "endDate": "2020-06-18",
    "city": "Berlin",
    "country": "Germany",
    "twitter": "@devops_con",
    "cfpUrl": "https://callforpapers.sandsmedia.com",
    "cfpEndDate": "2019-12-16"
  },
  {
    "name": "OSDC",
    "url": "https://osdc.de",
    "startDate": "2020-06-17",
    "endDate": "2020-06-18",
    "city": "Berlin",
    "country": "Germany"
  },
  {
    "name": "devopsdays Amsterdam",
    "url": "https://devopsdays.org/events/2020-amsterdam/welcome/",
    "startDate": "2020-06-17",
    "endDate": "2020-06-19",
    "city": "Amsterdam",
    "country": "Netherlands"
  },
  {
    "name": "DevOps Talks Conference",
<<<<<<< HEAD
    "url": "https://devops.talksplus.com/sydney/devops.html",
    "startDate": "2020-08-24",
    "endDate": "2020-08-25",
    "city": "Sydney",
    "country": "Australia",
=======
    "url": "https://devops.talksplus.com/singapore/devops.html",
    "startDate": "2020-08-18",
    "endDate": "2020-08-19",
    "city": "Singapore",
    "country": "Singapore",
>>>>>>> 89fc53a0
    "twitter": "@DOTC20",
    "cfpUrl": "https://devops.talksplus.com/submit_talk.html",
    "cfpEndDate": "2020-06-26"
  },
  {
    "name": "devopsdays Columbus",
    "url": "https://devopsdays.org/events/2020-columbus/welcome/",
    "startDate": "2020-09-16",
    "endDate": "2020-09-17",
    "city": "Columbus",
    "country": "U.S.A."
  },
  {
    "name": "devopsdays Cairo",
    "url": "https://devopsdays.org/events/2020-cairo/welcome/",
    "startDate": "2020-09-20",
    "endDate": "2020-09-20",
    "city": "Cairo",
    "country": "Egypt"
  },
  {
    "name": "DevOpsCon New York",
    "url": "https://devopscon.io/new-york",
    "startDate": "2020-09-28",
    "endDate": "2020-10-01",
    "city": "New York",
    "country": "U.S.A.",
    "twitter": "@devops_con",
    "cfpUrl": "https://callforpapers.sandsmedia.com"
  }
]<|MERGE_RESOLUTION|>--- conflicted
+++ resolved
@@ -303,19 +303,22 @@
   },
   {
     "name": "DevOps Talks Conference",
-<<<<<<< HEAD
     "url": "https://devops.talksplus.com/sydney/devops.html",
     "startDate": "2020-08-24",
     "endDate": "2020-08-25",
     "city": "Sydney",
     "country": "Australia",
-=======
+    "twitter": "@DOTC20",
+    "cfpUrl": "https://devops.talksplus.com/submit_talk.html",
+    "cfpEndDate": "2020-06-26"
+  },
+  {
+    "name": "DevOps Talks Conference",
     "url": "https://devops.talksplus.com/singapore/devops.html",
     "startDate": "2020-08-18",
     "endDate": "2020-08-19",
     "city": "Singapore",
     "country": "Singapore",
->>>>>>> 89fc53a0
     "twitter": "@DOTC20",
     "cfpUrl": "https://devops.talksplus.com/submit_talk.html",
     "cfpEndDate": "2020-06-26"
