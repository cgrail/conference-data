[
  {
    "name": "GitLab Commit San Francisco",
    "url": "https://about.gitlab.com/events/commit",
    "startDate": "2020-01-14",
    "endDate": "2020-01-14",
    "city": "San Francisco, CA",
    "country": "U.S.A.",
    "twitter": "@gitlab",
    "cfpUrl": "https://docs.google.com/forms/d/1Hw3Do74kUO3I9TuQKakg0lpvI2VhfPhFY2EEGucLm2o/viewform?edit_requested=true",
    "cfpEndDate": "2019-10-21"
  },
  {
    "name": "Azure Lowlands",
    "url": "https://www.azurelowlands.com",
    "startDate": "2020-01-24",
    "endDate": "2020-01-24",
    "city": "Rotterdam",
    "country": "Netherlands",
    "twitter": "@AzureLowlands"
  },
  {
    "name": "devopsdays Vitoria",
    "url": "https://devopsdays.org/events/2020-vitoria/welcome/",
    "startDate": "2020-02-08",
    "endDate": "2020-02-08",
    "city": "Vitoria",
    "country": "Brazil",
    "twitter": "@devopsdaysvix"
  },
  {
    "name": "devopsdays Guadalajara",
    "url": "https://devopsdays.org/events/2020-guadalajara",
    "startDate": "2020-02-20",
    "endDate": "2020-02-21",
    "city": "Guadalajara",
    "country": "Mexico"
  },
  {
    "name": "devopsdays Madrid",
    "url": "https://devopsdays.org/events/2020-madrid/welcome/",
    "startDate": "2020-02-21",
    "endDate": "2020-02-21",
    "city": "Madrid",
    "country": "Spain",
    "twitter": "@DevOpsDaysMad"
  },
  {
    "name": "devopsdays Geneva",
    "url": "https://devopsdays.org/events/2020-geneva/welcome/",
    "startDate": "2020-02-24",
    "endDate": "2020-02-25",
    "city": "Geneva",
    "country": "Switzerland",
    "twitter": "@DevopsdaysGe"
  },
  {
    "name": "devopsdays Charlotte",
    "url": "https://devopsdays.org/events/2020-charlotte/welcome/",
    "startDate": "2020-02-27",
    "endDate": "2020-02-28",
    "city": "Charlotte, SC",
    "country": "U.S.A.",
    "twitter": "@devopsdays_clt"
  },
  {
    "name": "devopsdays Cáceres",
    "url": "https://devopsdays.org/events/2020-caceres/welcome/",
    "startDate": "2020-03-05",
    "endDate": "2020-03-06",
    "city": "Cáceres",
    "country": "Spain",
    "twitter": "@DevOpsDaysCC"
  },
  {
    "name": "SCALE",
    "url": "https://www.socallinuxexpo.org",
    "startDate": "2020-03-05",
    "endDate": "2020-03-08",
    "city": "Pasadena, CA",
    "country": "U.S.A.",
    "twitter": "@socallinuxexpo",
    "cfpUrl": "https://socallinuxexpo.org/scale/18x/cfp",
    "cfpEndDate": "2019-12-01"
  },
  {
    "name": "Devopsdays Los Angeles",
    "url": "https://devopsdays.org/events/2020-los-angeles/welcome",
    "startDate": "2020-03-06",
    "endDate": "2020-03-06",
    "city": "Pasadena, CA",
    "country": "U.S.A.",
    "twitter": "@devopsdaylax",
    "cfpUrl": "https://devopsdays.org/events/2020-los-angeles/welcome",
    "cfpEndDate": "2019-12-01"
  },
  {
    "name": "DevOps Gathering",
    "url": "https://devops-gathering.io",
    "startDate": "2020-03-09",
    "endDate": "2020-03-11",
    "city": "Bochum",
    "country": "Germany",
    "twitter": "@DevOpsGathering",
    "cfpUrl": "https://docs.google.com/forms/d/e/1FAIpQLSdOmCTRBBD-thoP8e69mkjSR9xGg81VmHQe2aWvQIcccg3-4Q/viewform",
    "cfpEndDate": "2020-01-18"
  },
  {
    "name": "DevOps Talks Conference",
    "url": "https://devops.talksplus.com/au/devops.html",
    "startDate": "2020-03-19",
    "endDate": "2020-03-20",
    "city": "Melbourne",
    "country": "Australia",
    "twitter": "@DOTC2020"
  },
  {
    "name": "DevOps Pro Europe Online",
    "url": "https://devopspro.lt",
    "startDate": "2020-03-24",
    "endDate": "2020-03-26",
    "city": "Vilnius",
    "country": "Lithuania"
  },
  {
    "name": "Virtual Rejekts",
    "url": "https://virtual.rejekts.io",
    "startDate": "2020-04-01",
    "endDate": "2020-04-01",
    "city": "Amsterdam",
    "country": "Netherlands",
    "twitter": "@rejektsio"
  },
  {
    "name": "NDC Copenhagen Online",
    "url": "https://ndccopenhagen.com/",
    "startDate": "2020-04-01",
    "endDate": "2020-04-03",
    "city": "Online",
    "country": "Online",
    "twitter": "@NDC_Conferences"
  },
  {
    "name": "Cloud Native Summit",
    "url": "https://cloudnativesummit.online/",
    "startDate": "2020-04-07",
    "endDate": "2020-04-07",
    "city": "Online",
    "country": "Online"
  },
  {
    "name": "NDC Porto Online",
    "url": "https://ndcporto.com",
    "startDate": "2020-04-21",
    "endDate": "2020-04-24",
    "city": "Online",
    "country": "Online",
    "twitter": "@NDC_Conferences"
  },
  {
    "name": "Devopsdays Atlanta, GA",
    "url": "https://devopsdays.org/events/2020-atlanta/welcome/",
    "startDate": "2020-04-21",
    "endDate": "2020-04-22",
    "city": "Atlanta, GA",
    "country": "U.S.A."
  },
  {
    "name": "Red Hat Summit",
    "url": "https://www.redhat.com/en/summit",
    "startDate": "2020-04-28",
    "endDate": "2020-04-29",
    "city": "Online",
    "country": "Online"
  },
  {
    "name": "DevOpsCon London",
    "url": "https://devopscon.io/london",
    "startDate": "2020-08-31",
    "endDate": "2020-09-03",
    "city": "London",
    "country": "U.K.",
    "twitter": "@devops_con"
  },
  {
    "name": "ServerlessDays Amsterdam Online",
    "url": "https://serverlessdays.nl",
    "startDate": "2020-05-08",
    "endDate": "2020-05-08",
    "city": "Online",
    "country": "Online",
    "twitter": "@serverlessdams"
  },
  {
    "name": "Accelerate Online",
    "url": "https://www.datastax.com/accelerate",
    "startDate": "2020-05-12",
    "endDate": "2020-05-12",
    "city": "Online",
    "country": "Online",
    "twitter": "@DataStax"
  },
  {
    "name": "RedisConf",
    "url": "https://events.redislabs.com/redisconf20/",
    "startDate": "2020-05-12",
    "endDate": "2020-05-13",
    "city": "Online",
    "country": "Online"
  },
  {
    "name": "Continuous Lifecycle",
    "url": "https://continuouslifecycle.london",
    "startDate": "2020-05-13",
    "endDate": "2020-05-15",
    "city": "London",
    "country": "U.K.",
    "twitter": "@ConLifecycleLon"
  },
  {
    "name": "Devopsdays Boise, ID",
    "url": "https://devopsdays.org/events/2020-boise/welcome/",
    "startDate": "2020-05-15",
    "endDate": "2020-05-15",
    "city": "Boise, ID",
    "country": "U.S.A."
  },
  {
    "name": "Devopsdays Kyiv",
    "url": "https://devopsdays.com.ua",
    "startDate": "2020-05-15",
    "endDate": "2020-05-16",
    "city": "Kyiv",
    "country": "Ukraine",
    "twitter": "@days_dev"
  },
  {
    "name": "Devopsdays Poznań",
    "url": "https://devopsdays.org/events/2020-poznan/welcome",
    "startDate": "2020-05-18",
    "endDate": "2020-05-19",
    "city": "Poznań",
    "country": "Poland",
    "twitter": "@devopsdayspoz"
  },
  {
    "name": "ChefConf Seattle + ChefConf London Online",
    "url": "https://chefconf.io",
    "startDate": "2020-06-02",
    "endDate": "2020-06-02",
    "city": "Online",
    "country": "Online",
    "twitter": "@chef"
  },
  {
    "name": "Paris Container Day",
    "url": "https://paris-container-day.fr/en/",
    "startDate": "2020-06-02",
    "endDate": "2020-06-02",
    "city": "Paris",
    "country": "France",
    "twitter": "@ContainerDayFr"
  },
  {
    "name": "DevOps Fest",
    "url": "https://devopsfest.com.ua/indexe.html",
    "startDate": "2020-06-05",
    "endDate": "2020-06-06",
    "city": "Kyiv",
    "country": "Ukraine",
    "twitter": "@devopsfest"
  },
  {
    "name": "HashiConf Digital",
    "url": "https://hashiconf.com/digital/",
    "startDate": "2020-06-08",
    "endDate": "2020-06-10",
    "city": "Online",
    "country": "Online",
    "twitter": "@HashiConf"
  },
  {
    "name": "NDC Oslo Online",
    "url": "https://ndcoslo.com/",
    "startDate": "2020-06-08",
    "endDate": "2020-06-12",
    "city": "Online",
    "country": "Online",
    "twitter": "@NDC_Conferences"
  },
  {
    "name": "DevOpsCon Berlin",
    "url": "https://devopscon.io/berlin",
    "startDate": "2020-06-08",
    "endDate": "2020-06-11",
    "city": "Berlin",
    "country": "Germany",
    "twitter": "@devops_con"
  },
  {
    "name": "DevOps Essentials",
    "url": "https://www.devops-essentials.de",
    "startDate": "2020-06-16",
    "endDate": "2020-06-18",
    "city": "Darmstadt",
    "country": "Germany",
    "twitter": "@EssentialDevOps"
  },
  {
    "name": "stackconf (formerly OSDC)",
    "url": "https://stackconf.eu/",
    "startDate": "2020-06-17",
    "endDate": "2020-06-18",
    "city": "Berlin",
    "country": "Germany"
  },
  {
    "name": "CloudConf",
    "url": "https://2020.cloudconf.it/en/index.html",
    "startDate": "2020-06-18",
    "endDate": "2020-06-18",
    "city": "Turin",
    "country": "Italy",
    "twitter": "@_CloudConf_"
  },
  {
    "name": "Cloud Native Summit",
    "url": "https://www.cloudnativesummit.co",
    "startDate": "2020-08-05",
    "endDate": "2020-08-06",
    "city": "Wellington",
    "country": "New Zealand",
    "twitter": "@cloudnativego",
    "cfpUrl": "https://cfp.digitalks.io",
    "cfpEndDate": "2020-03-31"
  },
  {
    "name": "devopsdays Denver",
    "url": "https://devopsdays.org/events/2020-denver/welcome/",
    "startDate": "2020-08-10",
    "endDate": "2020-08-12",
    "city": "Denver, CO",
    "country": "U.S.A."
  },
  {
    "name": "Cloud Native Rejekts",
    "url": "https://cloud-native.rejekts.io/",
    "startDate": "2020-08-11",
    "endDate": "2020-08-12",
    "city": "Amsterdam",
    "country": "Netherlands",
    "twitter": "@rejektsio"
  },
  {
    "name": "KubeCon + CloudNativeCon Europe 2020",
    "url": "https://events.linuxfoundation.org/kubecon-cloudnativecon-europe/",
    "startDate": "2020-08-13",
    "endDate": "2020-08-16",
    "city": "Amsterdam",
    "country": "Netherlands",
    "twitter": "@Kubecon_"
  },
  {
    "name": "Devopsdays Houston",
    "url": "https://devopsdays.org/events/2020-houston/welcome/",
    "startDate": "2020-08-18",
    "endDate": "2020-08-19",
    "city": "Houston, TX",
    "country": "U.S.A.",
    "twitter": "@DevOpsDaysHTown"
  },
  {
    "name": "DevOps Talks Conference",
    "url": "https://devops.talksplus.com/sydney/devops.html",
    "startDate": "2020-08-24",
    "endDate": "2020-08-25",
    "city": "Sydney",
    "country": "Australia",
    "twitter": "@DOTC20",
    "cfpUrl": "https://devops.talksplus.com/submit_talk.html",
    "cfpEndDate": "2020-06-26"
  },
  {
    "name": "DevOps Fusion",
    "url": "https://www.devops-fusion.com",
    "startDate": "2020-08-26",
    "endDate": "2020-08-26",
    "city": "Zurich",
    "country": "Switzerland",
    "twitter": "@DevOpsFusion"
  },
  {
    "name": "Swiss Testing Day",
    "url": "https://swisstestingday.ch",
    "startDate": "2020-08-26",
    "endDate": "2020-08-26",
    "city": "Zurich",
    "country": "Switzerland",
    "twitter": "@SwissTesting"
  },
  {
    "name": "DevOpsCon Singapore",
    "url": "https://devopscon.io/singapore",
    "startDate": "2020-09-07",
    "endDate": "2020-09-10",
    "city": "Singapore",
    "country": "Singapore",
    "twitter": "@devops_con"
  },
  {
    "name": "Devopsdays Zürich",
    "url": "https://devopsdays.org/events/2020-zurich/welcome/",
    "startDate": "2020-09-08",
    "endDate": "2020-09-09",
    "city": "Zurich",
    "country": "Switzerland"
  },
  {
    "name": "DeveloperWeek DC",
    "url": "https://www.developerweek.com/DC",
    "startDate": "2020-09-15",
    "endDate": "2020-09-16",
    "city": "Washington, D.C.",
    "country": "U.S.A.",
    "twitter": "@DevWeekDC",
    "cfpUrl": "https://www.developerweek.com/DC/conference/apply-to-speak"
  },
  {
    "name": "Devopsdays Cairo",
    "url": "https://devopsdays.org/events/2020-cairo/welcome/",
    "startDate": "2020-09-20",
    "endDate": "2020-09-20",
    "city": "Cairo",
    "country": "Egypt"
  },
  {
    "name": "Kubernetes Community Days",
    "url": "https://kubernetescommunitydays.org/events/2020-amsterdam",
    "startDate": "2020-09-24",
    "endDate": "2020-09-25",
    "city": "Amsterdam",
    "country": "Netherlands",
    "twitter": "@cloudnativeams",
    "cfpUrl": "https://sessionize.com/kcdams2020",
    "cfpEndDate": "2020-05-15"
  },
  {
    "name": "DevOpsCon New York",
    "url": "https://devopscon.io/new-york",
    "startDate": "2020-09-28",
    "endDate": "2020-10-01",
    "city": "New York, NY",
    "country": "U.S.A.",
    "twitter": "@devops_con",
    "cfpUrl": "https://callforpapers.sandsmedia.com"
  },
  {
    "name": "Devopsdays Prague",
    "url": "https://devopsdays.org/events/2020-prague/welcome/",
    "startDate": "2020-09-29",
    "endDate": "2020-09-30",
    "city": "Prague",
    "country": "Czech Republic",
    "twitter": "@DevOpsDaysPrg"
  },
  {
    "name": "Speaking About - Web & Mobile development",
    "url": "http://speaking.aidicb.pt",
    "startDate": "2020-10-03",
    "endDate": "2020-10-03",
    "city": "Castelo Branco",
    "country": "Portugal"
  },
  {
    "name": "Highload fwdays'20",
    "url": "https://fwdays.com/en/event/highload-fwdays-2020",
    "startDate": "2020-10-03",
    "endDate": "2020-10-03",
    "city": "Kyiv",
    "country": "Ukraine",
    "twitter": "@fwdays",
    "cfpUrl": "http://bit.ly/34A33Vo",
    "cfpEndDate": "2020-06-01"
  },
  {
    "name": "HashiConf US",
    "url": "https://hashiconf.com/us",
    "startDate": "2020-10-13",
    "endDate": "2020-10-15",
    "city": "San Diego, CA",
    "country": "U.S.A.",
    "twitter": "@hashiconf",
    "cfpUrl": "https://sessionize.com/hashiconf-us-2020",
    "cfpEndDate": "2020-06-23"
  },
  {
    "name": "DevOpsDays Berlin",
    "url": "https://devopsdays.org/events/2020-berlin/welcome",
    "startDate": "2020-10-28",
    "endDate": "2020-10-29",
    "city": "Berlin",
    "country": "Germany"
  },
  {
    "name": "DevOps Enterprise Summit",
    "url": "https://events.itrevolution.com/us/register/",
    "startDate": "2020-11-09",
    "endDate": "2020-11-11",
    "city": "Las Vegas, NV",
    "country": "U.S.A."
  },
  {
    "name": "DeveloperWeek Austin, TX",
    "url": "https://www.developerweek.com/Austin, TX",
    "startDate": "2020-11-16",
    "endDate": "2020-11-18",
    "city": "Austin, TX",
    "country": "U.S.A.",
    "twitter": "@devweekatx"
  },
  {
    "name": "fin:CODE",
    "url": "https://www.fintech-code.com",
    "startDate": "2020-11-30",
    "endDate": "2020-12-01",
    "city": "Frankfurt",
    "country": "Germany",
    "twitter": "@weCONECT"
  },
  {
    "name": "devops.barcelona",
    "url": "https://devops.barcelona",
    "startDate": "2020-12-14",
    "endDate": "2020-12-15",
    "city": "Barcelona",
    "country": "Spain"
  },
  {
    "name": "containerday",
    "url": "https://2020.containerday.it",
    "startDate": "2020-10-23",
    "endDate": "2020-10-23",
    "city": "Verona",
    "country": "Italy",
    "twitter": "@containerdayit",
    "cfpUrl": "https://forms.gle/tGyGBhATWNhVoVd76",
    "cfpEndDate": "2020-08-31"
  },
  {
    "name": "DeveloperWeek Global",
    "url": "https://www.developerweek.com/global",
    "startDate": "2020-06-16",
    "endDate": "2020-06-17",
    "city": "Online",
    "country": "Online",
    "twitter": "@developerweek",
    "cfpUrl": "https://www.developerweek.com/global/conference/apply-to-speak",
    "cfpEndDate": "2020-04-09"
  },
  {
    "name": "Container Camp",
    "url": "https://2020.container.camp/web",
    "startDate": "2020-05-22",
    "endDate": "2020-05-22",
    "city": "Online",
    "country": "Online",
    "twitter": "@containercamp",
    "cfpUrl": "https://containercamp.typeform.com/to/P7EG6i",
    "cfpEndDate": "2020-04-20"
  },
  {
    "name": "All Day DevOps",
<<<<<<< HEAD
    "url": "https://www.alldaydevops.com",
    "startDate": "2020-11-12",
    "endDate": "2020-11-13",
    "city": "Online",
    "country": "Global",
    "twitter": "@alldaydevops",
    "cfpUrl": "https://t.co/Gpz1A7nLxF?amp=1",
    "cfpEndDate": "2020-05-15"
=======
    "url": "https://www.alldaydevops.com/spring-break",
    "startDate": "2020-04-17",
    "endDate": "2020-04-17",
    "city": "Online",
    "country": "Online",
    "twitter": "@alldaydevops"
  },
  {
    "name": "DevOps Kubernetes Camp Remote",
    "url": "https://devops-training.de",
    "startDate": "2020-05-11",
    "endDate": "2020-05-14",
    "city": "Online",
    "country": "Online",
    "twitter": "@Kubernetes_Camp"
>>>>>>> 1576e861
  }
]<|MERGE_RESOLUTION|>--- conflicted
+++ resolved
@@ -570,16 +570,6 @@
   },
   {
     "name": "All Day DevOps",
-<<<<<<< HEAD
-    "url": "https://www.alldaydevops.com",
-    "startDate": "2020-11-12",
-    "endDate": "2020-11-13",
-    "city": "Online",
-    "country": "Global",
-    "twitter": "@alldaydevops",
-    "cfpUrl": "https://t.co/Gpz1A7nLxF?amp=1",
-    "cfpEndDate": "2020-05-15"
-=======
     "url": "https://www.alldaydevops.com/spring-break",
     "startDate": "2020-04-17",
     "endDate": "2020-04-17",
@@ -595,6 +585,16 @@
     "city": "Online",
     "country": "Online",
     "twitter": "@Kubernetes_Camp"
->>>>>>> 1576e861
+  },
+  {
+    "name": "All Day DevOps",
+    "url": "https://www.alldaydevops.com",
+    "startDate": "2020-11-12",
+    "endDate": "2020-11-13",
+    "city": "Online",
+    "country": "Online",
+    "twitter": "@alldaydevops",
+    "cfpUrl": "https://t.co/Gpz1A7nLxF?amp=1",
+    "cfpEndDate": "2020-05-15"
   }
 ]