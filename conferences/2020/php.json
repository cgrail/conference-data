--- conflicted
+++ resolved
@@ -228,7 +228,6 @@
     "cfpEndDate": "2020-05-10"
   },
   {
-<<<<<<< HEAD
     "name": "laravelday",
     "url": "https://2020.laravelday.it",
     "startDate": "2020-11-26",
@@ -237,7 +236,9 @@
     "country": "Italy",
     "twitter": "@LaravelDayIt",
     "cfpUrl": "https://docs.google.com/forms/d/e/1FAIpQLSfML2XghcpXBFrWC9ptBMMFX7SDIr9LTHRhDetrDw9VJwUO2w/viewform",
-=======
+    "cfpEndDate": "2020-06-27"
+  },
+  {
     "name": "sfday",
     "url": "https://2020.sfday.it",
     "startDate": "2020-11-27",
@@ -246,7 +247,6 @@
     "country": "Italy",
     "twitter": "@sfdayit",
     "cfpUrl": "https://docs.google.com/forms/d/e/1FAIpQLSfFh53tWIezFiQTq-b_F9Q939hif9LmyUIfvNs7kVJNDAuA-A/viewform?usp=sf_link",
->>>>>>> 2282e8b7
     "cfpEndDate": "2020-06-27"
   }
 ]