--- conflicted
+++ resolved
@@ -68,22 +68,21 @@
     "cfpEndDate": "2019-11-08"
   },
   {
-<<<<<<< HEAD
-    "name": "OOP",
-    "url": "https://www.oop-konferenz.de/oop2020/english.html",
-    "startDate": "2020-02-03",
-    "endDate": "2020-02-07",
-    "city": "Munich",
-    "country": "Germany",
-    "twitter": "@oop_conference"
-=======
     "name": "JFokus",
     "url": "https://www.jfokus.se",
     "startDate": "2020-02-03",
     "endDate": "2020-02-05",
     "city": "Stockholm",
     "country": "Sweden"
->>>>>>> 52e2d3bd
+  },
+  {
+    "name": "OOP",
+    "url": "https://www.oop-konferenz.de/oop2020/english.html",
+    "startDate": "2020-02-03",
+    "endDate": "2020-02-07",
+    "city": "Munich",
+    "country": "Germany",
+    "twitter": "@oop_conference"
   },
   {
     "name": "DDD Europe",
