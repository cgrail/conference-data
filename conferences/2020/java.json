--- conflicted
+++ resolved
@@ -119,7 +119,6 @@
     "cfpEndDate": "2020-02-22"
   },
   {
-<<<<<<< HEAD
     "name": "EclipseCon",
     "url": "https://www.eclipsecon.org",
     "startDate": "2020-10-19",
@@ -127,7 +126,8 @@
     "city": "Ludwigsburg",
     "country": "Germany",
     "twitter": "@EclipseCon"
-=======
+  },
+  {
     "name": "JCon",
     "url": "https://jcon.one",
     "startDate": "2020-10-26",
@@ -135,7 +135,6 @@
     "city": "Düsseldorf",
     "country": "Germany",
     "twitter": "@jcon_conference"
->>>>>>> 4a0deab6
   },
   {
     "name": "DevTernity",
