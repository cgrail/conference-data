--- conflicted
+++ resolved
@@ -105,21 +105,20 @@
     "twitter": "@mlconference"
   },
   {
-<<<<<<< HEAD
     "name": "Nordic PGDay",
     "url": "https://2020.nordicpgday.org",
     "startDate": "2020-03-24",
     "endDate": "2020-03-24",
     "city": "Helsinki",
     "country": "Finland"
-=======
+  },
+  {
     "name": "The Turing Presents: AI UK",
     "url": "https://www.turing.ac.uk/ai-uk#programme",
     "startDate": "2020-03-24",
     "endDate": "2020-03-25",
     "city": "London",
     "country": "U.K."
->>>>>>> 9dac2f92
   },
   {
     "name": "Enterprise Connect",
