[
  {
    "name": "BaseConf",
    "url": "https://www.baseconf.com",
    "startDate": "2020-01-15",
    "endDate": "2020-01-16",
    "city": "Iskandar Malaysia",
    "country": "Malaysia",
    "cfpUrl": "https://www.baseconf.com",
    "cfpEndDate": "2019-12-31"
  },
  {
    "name": "IndiaOS",
    "url": "https://indiaos.in",
    "startDate": "2020-01-18",
    "endDate": "2020-01-18",
    "city": "Bangalore",
    "country": "India",
    "twitter": "@IndiaOSConf",
    "cfpUrl": "https://indiaos.in/propose-a-talk"
  },
  {
    "name": "European Testing Conference",
    "url": "https://europeantestingconference.eu/2020",
    "startDate": "2020-02-06",
    "endDate": "2020-02-07",
    "city": "Amsterdam ",
    "country": "Netherlands ",
    "twitter": "@eurotestingconf"
  },
  {
    "name": "Nor(Dev):Con",
    "url": "https://nordevcon.com",
    "startDate": "2020-02-26",
    "endDate": "2020-02-28",
    "city": "Norwich",
    "country": "U.K.",
    "twitter": "@NorfolkDev"
  },
  {
    "name": "Workshop Summit",
    "url": "https://workshop-summit.com",
    "startDate": "2020-03-02",
    "endDate": "2020-03-06",
    "city": "Brussels",
    "country": "Belgium",
    "twitter": "@WorkshopSummit"
  },
  {
    "name": "Connnectaha",
    "url": "https://connectaha.com",
    "startDate": "2020-03-27",
    "endDate": "2020-03-27",
    "city": "Omaha, NE",
    "country": "U.S.A.",
    "twitter": "@connectaha",
    "cfpUrl": "https://papercall.io/connectaha-2020",
    "cfpEndDate": "2019-12-02"
  },
  {
    "name": "Women in Tech Summit - Mid-Atlantic",
    "url": "https://midatlantic.womenintechsummit.net",
    "startDate": "2020-04-14",
    "endDate": "2020-04-15",
    "city": "Washington, D.C.",
    "country": "U.S.A.",
    "twitter": "@womentechsummit",
    "cfpUrl": "https://docs.google.com/forms/d/e/1FAIpQLSeeUG7SoYSVvbb7hcxV2-ocCDHL7YXEyMCfKOht2ccDvngwaQ/viewform",
    "cfpEndDate": "2019-09-20"
  },
  {
    "name": "IoTFuse Conference",
    "url": "https://iotfuse.com/register",
    "startDate": "2020-04-16",
    "endDate": "2020-04-16",
    "city": "Minneapolis",
    "country": "U.S.A.",
    "twitter": "@iotfuse",
    "cfpUrl": "https://iotfuse.com",
    "cfpEndDate": "2020-04-16"
  },
  {
    "name": "Quantum.Tech",
    "url": "http://www.quantumtechcongress.com",
    "startDate": "2020-04-20",
    "endDate": "2020-04-22",
    "city": "London",
    "country": "U.K.",
    "twitter": "@QuantumTech_"
  },
  {
    "name": "App.js Conf",
    "url": "http://www.appjs.co",
    "startDate": "2020-04-23",
    "endDate": "2020-04-24",
    "city": "Kraków",
    "country": "Poland",
    "twitter": "@appjsconf",
    "cfpUrl": "https://forms.gle/ZbjL7iga21cXHTVn6",
    "cfpEndDate": "2019-11-30"
  },
  {
    "name": "IEEE Infrastructure Conference",
    "url": "https://infrastructure.ieee.org",
    "startDate": "2020-04-29",
    "endDate": "2020-04-30",
    "city": "San Francisco",
    "country": "U.S.A.",
    "twitter": "@IEEEInfra",
    "cfpUrl": "https://infrastructure.ieee.org/calls-for-participation",
    "cfpEndDate": "2020-02-24"
  },
  {
    "name": "IEEE Women in Engineering International Leadership Conference",
    "url": "http://ieee-wie-ilc.org",
    "startDate": "2020-05-19",
    "endDate": "2020-05-20",
    "city": "San Diego",
    "country": "U.S.A.",
    "twitter": "@wieilc",
    "cfpUrl": "http://www.cvent.com/events/2020-ieee-women-in-engineering-international-leadership-conference-wie-ilc-/event-summary-8b62849ef4bb4e418affbb9fac591331.aspx"
  },
  {
    "name": "Nomadays",
    "url": "https://nomadays.events",
    "startDate": "2020-05-27",
    "endDate": "2020-05-28",
    "city": "Paris",
    "country": "France",
    "twitter": "@nomadays_events",
    "cfpUrl": "https://nomadays.events/cfp",
    "cfpEndDate": "2020-04-03"
  },
  {
    "name": "DevRelCon SF",
    "url": "https://sf2020.devrel.net",
    "startDate": "2020-06-01",
    "endDate": "2020-06-02",
    "city": "San Francisco, CA",
    "country": "U.S.A.",
    "cfpUrl": "https://sessionize.com/devrelcon-san-francisco-2020",
    "cfpEndDate": "2020-01-05"
  },
  {
    "name": "Viva Technology",
    "url": "https://vivatechnology.com",
    "startDate": "2020-06-11",
    "endDate": "2020-06-13",
    "city": "Paris",
    "country": "France",
    "twitter": "@VivaTech"
  },
  {
    "name": "Open Source Camp on Bareos",
    "url": "http://www.opensourcecamp.de",
    "startDate": "2020-06-19",
    "endDate": "2020-06-19",
    "city": "Berlin",
    "country": "Germany",
    "twitter": "@netwaysevents",
    "cfpEndDate": "2020-03-31"
  },
  {
    "name": "International Conference on Advanced Science and Technology",
    "url": "https://stemconferences.com/icast/index.html",
    "startDate": "2020-09-15",
    "endDate": "2020-09-16",
    "city": "London",
    "country": "U.K.",
    "cfpUrl": "https://stemconferences.com/icast/cfp.html",
    "cfpEndDate": "2020-08-10"
  },
  {
<<<<<<< HEAD
    "name": "Women in Tech Summit - Southeast",
    "url": "http://southeast.womenintechsummit.net",
    "startDate": "2020-10-29",
    "endDate": "2020-10-30",
    "city": "Raleigh, NC",
=======
    "name": "Women in Tech Summit - West",
    "url": "http://west.womenintechsummit.net",
    "startDate": "2020-10-08",
    "endDate": "2020-10-09",
    "city": "Denver, CO",
>>>>>>> 30ea2c47
    "country": "U.S.A.",
    "twitter": "@womentechsummit",
    "cfpUrl": "https://docs.google.com/forms/d/e/1FAIpQLSeeUG7SoYSVvbb7hcxV2-ocCDHL7YXEyMCfKOht2ccDvngwaQ/viewform",
    "cfpEndDate": "2019-09-20"
  },
  {
    "name": "WE20",
    "url": "https://societyofwomenengineers.swe.org",
    "startDate": "2020-11-05",
    "endDate": "2020-11-07",
    "city": "New Orleans, LA",
    "country": "U.S.A.",
    "twitter": "@SWEtalk"
  }
]<|MERGE_RESOLUTION|>--- conflicted
+++ resolved
@@ -171,19 +171,22 @@
     "cfpEndDate": "2020-08-10"
   },
   {
-<<<<<<< HEAD
-    "name": "Women in Tech Summit - Southeast",
+    "name": "Women in Tech Summit",
+    "url": "http://west.womenintechsummit.net",
+    "startDate": "2020-10-08",
+    "endDate": "2020-10-09",
+    "city": "Denver, CO",
+    "country": "U.S.A.",
+    "twitter": "@womentechsummit",
+    "cfpUrl": "https://docs.google.com/forms/d/e/1FAIpQLSeeUG7SoYSVvbb7hcxV2-ocCDHL7YXEyMCfKOht2ccDvngwaQ/viewform",
+    "cfpEndDate": "2019-09-20"
+  },
+  {
+    "name": "Women in Tech Summit",
     "url": "http://southeast.womenintechsummit.net",
     "startDate": "2020-10-29",
     "endDate": "2020-10-30",
     "city": "Raleigh, NC",
-=======
-    "name": "Women in Tech Summit - West",
-    "url": "http://west.womenintechsummit.net",
-    "startDate": "2020-10-08",
-    "endDate": "2020-10-09",
-    "city": "Denver, CO",
->>>>>>> 30ea2c47
     "country": "U.S.A.",
     "twitter": "@womentechsummit",
     "cfpUrl": "https://docs.google.com/forms/d/e/1FAIpQLSeeUG7SoYSVvbb7hcxV2-ocCDHL7YXEyMCfKOht2ccDvngwaQ/viewform",
