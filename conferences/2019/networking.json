--- conflicted
+++ resolved
@@ -290,7 +290,6 @@
     "cfpEndDate": "2019-06-21"
   },
   {
-<<<<<<< HEAD
     "name": "IT Arena",
     "url": "https://itarena.ua",
     "startDate": "2019-09-27",
@@ -298,14 +297,14 @@
     "city": "Lviv",
     "country": "Ukraine",
     "twitter": "@LvivITArena"
-=======
+  },
+  {
     "name": "IEEE International Conference on Image Processing (ICIP)",
     "url": "http://2019.ieeeicip.org/index.php",
     "startDate": "2019-09-22",
     "endDate": "2019-09-25",
     "city": "Taipei",
     "country": "Taiwan "
->>>>>>> 46f4598f
   },
   {
     "name": "DevFest Toulouse",
