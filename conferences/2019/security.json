[
  {
    "name": "ShmooCon",
    "url": "https://shmoocon.org/",
    "startDate": "2019-01-18",
    "endDate": "2019-01-20",
    "city": "Washington",
    "country": "U.S.A.",
    "twitter": "@ShmooConPuzzle"
  },
  {
    "name": "AppSec California",
    "url": "https://2019.appseccalifornia.org/",
    "startDate": "2019-01-22",
    "endDate": "2019-01-25",
    "city": "Santa Monica",
    "country": "U.S.A.",
    "twitter": "@AppSecCali"
  },
  {
    "name": "QuBit Belgrade",
    "url": "https://belgrade.qubitconference.com",
    "startDate": "2019-02-06",
    "endDate": "2019-02-07",
    "city": "Belgrade",
    "country": "Serbia",
    "twitter": "@QuBitCon",
    "cfpUrl": "https://belgrade.qubitconference.com/speaking-bureau/",
    "cfpEndDate": "2019-01-15"
  },
  {
    "name": "DevSecCon Singapore",
    "url": "https://www.devseccon.com/singapore-2019",
    "startDate": "2019-02-28",
    "endDate": "2019-03-01",
    "city": "Singapore",
    "country": "Singapore",
    "twitter": "@devseccon",
    "cfpUrl": "https://www.devseccon.com/call-for-proposals/"
  },
  {
    "name": "nullcon",
    "url": "https://nullcon.net",
    "startDate": "2019-03-01",
    "endDate": "2019-03-02",
    "city": "Goa",
    "country": "India",
    "twitter": "@nullcon"
  },
  {
    "name": "Gartner Identity & Access Management Summit",
    "url": "https://www.gartner.com/en/conferences/emea/identity-access-management-uk",
    "startDate": "2019-03-07",
    "endDate": "2019-03-08",
    "city": "London",
    "country": "U.K."
  },
  {
    "name": "QuBit Prague",
    "url": "https://prague.qubitconference.com",
    "startDate": "2019-04-09",
    "endDate": "2019-04-11",
    "city": "Prague",
    "country": "Czech Republic",
    "twitter": "@QuBitCon",
    "cfpUrl": "https://prague.qubitconference.com/call-speakers-form-prague/",
    "cfpEndDate": "2019-02-28"
  },
  {
    "name": "GOTO",
    "url": "http://gotochgo.com",
    "startDate": "2019-04-28",
    "endDate": "2019-05-02",
    "city": "Chicago, IL",
    "country": "U.S.A.",
    "twitter": "@gotochgo"
  },
  {
    "name": "HITBSecConf",
    "url": "https://conference.hitb.org/",
    "startDate": "2019-05-06",
    "endDate": "2019-05-10",
    "city": "Amsterdam",
    "country": "Netherlands",
    "twitter": "@hitbsecconf"
  },
  {
    "name": "NorthSec",
    "url": "https://www.nsec.io",
    "startDate": "2019-05-12",
    "endDate": "2019-05-19",
    "city": "Montreal",
    "country": "Canada",
    "twitter": "@northsec_io",
    "cfpUrl": "https://cfp.nsec.io/2019",
    "cfpEndDate": "2019-03-15"
  },
  {
    "name": "IEEE Symposium on Security and Privacy",
    "url": "https://www.ieee-security.org/TC/SP2019/",
    "startDate": "2019-05-20",
    "endDate": "2019-05-22",
    "city": "San Francisco",
    "country": "U.S.A.",
    "twitter": "@ieeessp"
  },
  {
    "name": "ITWeb Security Summit",
    "url": "https://v2.itweb.co.za/event/itweb/security-summit-2019/?page=agendact",
    "startDate": "2019-05-23",
    "endDate": "2019-05-24",
    "city": "Cape Town",
    "country": "South Africa"
  },
  {
    "name": "OWASP Global AppSec Tel Aviv",
    "url": "https://telaviv.appsecglobal.org",
    "startDate": "2019-05-26",
    "endDate": "2019-05-30",
    "city": "Tel Aviv",
    "country": "Israel",
    "twitter": "@OWASP_IL",
    "cfpUrl": "https://telaviv.appsecglobal.org/program/call-for-papers",
    "cfpEndDate": "2019-02-24"
  },
  {
    "name": "ITWeb Security Summit",
    "url": "https://v2.itweb.co.za/event/itweb/security-summit-2019/?page=agendaday1",
    "startDate": "2019-05-27",
    "endDate": "2019-05-31",
    "city": "Johannesburg",
    "country": "South Africa"
  },
  {
    "name": "RuhrSec",
    "url": "https://www.ruhrsec.de/2019/",
    "startDate": "2019-05-28",
    "endDate": "2019-05-29",
    "city": "Bochum",
    "country": "Germany",
    "twitter": "@ruhrsec"
  },
  {
    "name": "Infosecurity Europe",
    "url": "https://www.infosecurityeurope.com/",
    "startDate": "2019-06-04",
    "endDate": "2019-06-06",
    "city": "London",
    "country": "U.K."
  },
  {
    "name": "Hack In Paris",
    "url": "http://hackinparis.com",
    "startDate": "2019-06-16",
    "endDate": "2019-06-20",
    "city": "Paris",
    "country": "France",
    "twitter": "@hackinparis"
  },
  {
    "name": "GOTO Amsterdam",
    "url": "https://gotoams.nl",
    "startDate": "2019-06-17",
    "endDate": "2019-06-19",
    "city": "Amsterdam",
    "country": "Netherlands",
    "twitter": "@gotoamst"
  },
  {
    "name": "Cyber Security And Cloud Expo Europe",
    "url": "https://cybersecuritycloudexpo.com/europe/",
    "startDate": "2019-06-19",
    "endDate": "2019-06-20",
    "city": "Amsterdam",
    "country": "Netherlands",
    "twitter": "@CyberSec_Expo"
  },
  {
    "name": "MyBroadband CyberSec Conference",
    "url": "https://cybersecconference.co.za",
    "startDate": "2019-08-14",
    "endDate": "2019-08-14",
    "city": "Johannesburg",
    "country": "South Africa",
    "twitter": "@mybroadband"
  },
  {
    "name": "Open Source Firmware Conference",
    "url": "http://www.osfc.io",
    "startDate": "2019-09-03",
    "endDate": "2019-09-06",
    "city": "Mountain View",
    "country": "U.S.A.",
    "twitter": "@osfc_io",
    "cfpUrl": "https://easychair.org/cfp/osfc2019",
    "cfpEndDate": "2019-06-15"
  },
  {
    "name": "BalCCon 2k19",
    "url": "https://2k19.balccon.org/index.php?title=Main_Page",
    "startDate": "2019-09-13",
    "endDate": "2019-09-15",
    "city": "Novi Sad",
    "country": "Serbia",
    "twitter": "@balcc0n",
    "cfpUrl": "https://2k19.balccon.org/index.php?title=BalCCon2k19_CfP",
    "cfpEndDate": "2019-07-01"
  },
  {
<<<<<<< HEAD
=======
    "name": "hardwear.io",
    "url": "https://hardwear.io",
    "startDate": "2019-09-23",
    "endDate": "2019-09-27",
    "city": "The Hague",
    "country": "Netherlands",
    "twitter": "@hardwear_io"
  },
  {
>>>>>>> 16bc08f3
    "name": "Cyber Security Summit",
    "url": "https://cybersummitusa.com/losangeles19/",
    "startDate": "2019-10-05",
    "endDate": "2019-10-05",
    "city": "Los Angeles",
    "country": "U.S.A.",
    "twitter": "@CyberSummitUSA"
  },
  {
    "name": "NanoSec Conference",
    "url": "https://nanosec.asia",
    "startDate": "2019-10-07",
    "endDate": "2019-10-09",
    "city": "Kuala Lumpur",
    "country": "Malaysia",
    "twitter": "@nanosec_asia",
    "cfpUrl": "https://www.nanosec.asia/cfp/",
    "cfpEndDate": "2019-03-31"
  },
  {
    "name": "it-sa - Europas führende Fachmesse für IT-Sicherheit",
    "url": "https://www.it-sa.de",
    "startDate": "2019-10-08",
    "endDate": "2019-10-10",
    "city": "Nürnberg",
    "country": "Germany",
    "twitter": "@itsa_messe"
  },
  {
    "name": "Arm TechCon",
    "url": "http://www.armtechcon.com",
    "startDate": "2019-10-08",
    "endDate": "2019-10-10",
    "city": "San Jose, CA",
    "country": "U.S.A.",
    "twitter": "@Arm",
    "cfpUrl": "https://www.armtechcon.com/call-for-papers",
    "cfpEndDate": "2019-04-29"
  },
  {
    "name": "driving.digital Conference",
    "url": "https://drivingdigital.org",
    "startDate": "2019-10-14",
    "endDate": "2019-10-15",
    "city": "Nitra",
    "country": "Slovakia",
    "twitter": "@QuBitCon",
    "cfpUrl": "https://drivingdigital.org/#speakers",
    "cfpEndDate": "2019-07-10"
  },
  {
<<<<<<< HEAD
    "name": "IT Security Summit  - Das große Trainingsevent für IT Security",
    "url": "https://it-security-summit.de",
    "startDate": "2019-11-11",
    "endDate": "2019-11-13",
    "city": "Berlin",
    "country": "Germany",
    "twitter": "@ITSecSummit"
  },
  {
=======
>>>>>>> 16bc08f3
    "name": "QuBit Conference Sofia",
    "url": "https://sofia.qubitconference.com",
    "startDate": "2019-11-13",
    "endDate": "2019-11-14",
    "city": "Sofia",
    "country": "Bulgaria",
    "twitter": "@QuBitCon",
    "cfpUrl": "https://sofia.qubitconference.com/call-speakers-form-sofia",
    "cfpEndDate": "2019-11-04"
  },
  {
    "name": "B-Sides Cape Town",
    "url": "https://bsidescapetown.co.za",
    "startDate": "2019-12-07",
    "endDate": "2019-12-07",
    "city": "Cape Town",
    "country": "South Africa"
  }
]<|MERGE_RESOLUTION|>--- conflicted
+++ resolved
@@ -207,8 +207,6 @@
     "cfpEndDate": "2019-07-01"
   },
   {
-<<<<<<< HEAD
-=======
     "name": "hardwear.io",
     "url": "https://hardwear.io",
     "startDate": "2019-09-23",
@@ -218,7 +216,6 @@
     "twitter": "@hardwear_io"
   },
   {
->>>>>>> 16bc08f3
     "name": "Cyber Security Summit",
     "url": "https://cybersummitusa.com/losangeles19/",
     "startDate": "2019-10-05",
@@ -270,8 +267,7 @@
     "cfpEndDate": "2019-07-10"
   },
   {
-<<<<<<< HEAD
-    "name": "IT Security Summit  - Das große Trainingsevent für IT Security",
+    "name": "IT Security Summit",
     "url": "https://it-security-summit.de",
     "startDate": "2019-11-11",
     "endDate": "2019-11-13",
@@ -280,8 +276,6 @@
     "twitter": "@ITSecSummit"
   },
   {
-=======
->>>>>>> 16bc08f3
     "name": "QuBit Conference Sofia",
     "url": "https://sofia.qubitconference.com",
     "startDate": "2019-11-13",
