--- conflicted
+++ resolved
@@ -154,7 +154,6 @@
     "cfpEndDate": "2019-01-28"
   },
   {
-<<<<<<< HEAD
     "name": "Darkmira Tour PHP",
     "url": "https://php.darkmiratour.rocks/2019",
     "startDate": "2019-06-07",
@@ -164,7 +163,8 @@
     "twitter": "@DarkmiraTour",
     "cfpUrl": "https://cfp.darkmiratour.rocks",
     "cfpEndDate": "2019-02-10"
-=======
+  },
+  {
     "name": "ScotlandPHP",
     "url": "https://conference.scotlandphp.co.uk",
     "startDate": "2019-11-08",
@@ -174,6 +174,5 @@
     "twitter": "@scotlandphp",
     "cfpUrl": "https://cfs.scotlandphp.co.uk",
     "cfpEndDate": "2019-04-22"
->>>>>>> 94ec13f8
   }
 ]