[
  {
    "name": "SnowCamp 2019",
    "url": "https://snowcamp.io/en/",
    "startDate": "2019-01-23",
    "endDate": "2019-01-26",
    "city": "Grenoble",
    "country": "France",
    "twitter": "@SnowCampIO"
  },
  {
    "name": "FOSDEM",
    "url": "https://fosdem.org/2019/",
    "startDate": "2019-02-02",
    "endDate": "2019-02-03",
    "city": "Brussels",
    "country": "Belgium",
    "twitter": "@fosdem"
  },
  {
    "name": "FITC Amsterdam",
    "url": "http://fitc.ca/event/am19/",
    "startDate": "2019-02-18",
    "endDate": "2019-02-19",
    "city": "Amsterdam",
    "country": "Netherlands",
    "twitter": "@fitc"
  },
  {
    "name": "DeveloperWeek",
    "url": "http://www.developerweek.com",
    "startDate": "2019-02-20",
    "endDate": "2019-02-24",
    "city": "San Francisco",
    "country": "U.S.A."
  },
  {
    "name": "Techchill",
    "url": "https://techchill.co",
    "startDate": "2019-02-21",
    "endDate": "2019-02-22",
    "city": "Riga",
    "country": "Latvia",
    "twitter": "@TechChill"
  },
  {
    "name": "!!Con West 2019",
    "url": "http://bangbangcon.com/west/",
    "startDate": "2019-02-23",
    "endDate": "2019-02-24",
    "city": "Santa Cruz, CA",
    "country": "U.S.A.",
    "twitter": "@bangbangconwest",
    "cfpUrl": "http://bangbangcon.com/west/cfp/",
    "cfpEndDate": "2018-11-30"
  },
  {
    "name": "ScaleConf",
    "url": "https://scaleconf.org",
    "startDate": "2019-03-07",
    "endDate": "2019-03-08",
    "city": "Cape Town",
    "country": "South Africa",
    "twitter": "@scaleconf",
    "cfpUrl": "https://scaleconf.org/submit-talk/",
    "cfpEndDate": "2018-11-30"
  },
  {
    "name": "Confoo",
    "url": "https://confoo.ca/en/yul2019",
    "startDate": "2019-03-13",
    "endDate": "2019-03-15",
    "city": "Montreal",
    "country": "Canada",
    "twitter": "@confooca",
    "cfpUrl": "https://confoo.ca/en/yul2019/call-for-papers",
    "cfpEndDate": "2018-09-24"
  },
  {
    "name": "Pixels Camp",
    "url": "https://pixels.camp/",
    "startDate": "2019-03-21",
    "endDate": "2019-03-23",
    "city": "Lisbon",
    "country": "Portugal",
    "cfpUrl": "https://github.com/PixelsCamp/talks",
    "cfpEndDate": "2019-01-20",
    "twitter": "@pixelscamp"
  },
  {
    "name": "Momentum",
    "url": "http://momentumdevcon.com/",
    "startDate": "2019-03-21",
    "endDate": "2019-03-21",
    "city": "Cincinnati, OH",
    "country": "U.S.A.",
    "twitter": "@momentumdevcon",
    "cfpUrl": "https://sessionize.com/momentum",
    "cfpEndDate": "2018-11-21"
  },
  {
    "name": "Codemotion Rome",
    "url": "https://about.codemotion.com/",
    "startDate": "2019-03-22",
    "endDate": "2019-03-23",
    "city": "Rome",
    "country": "Italy",
    "twitter": "@CodemotionWorld",
    "cfpUrl": "https://tickets.codemotion.com/rome2019-codemotionworld-com-call-for-papers-guidelines",
    "cfpEndDate": "2018-12-12"
  },
  {
    "name": "Women Techmakers",
    "url": "https://wtmmontreal.com",
    "startDate": "2019-03-23",
    "endDate": "2019-03-23",
    "city": "Montreal",
    "country": "Canada",
    "twitter": "@WTM_Montreal",
    "cfpUrl": "https://www.papercall.io/wtmmontreal2019",
    "cfpEndDate": "2019-01-01"
  },
  {
    "name": "Codemotion Amsterdam",
    "url": "https://about.codemotion.com/",
    "startDate": "2019-04-02",
    "endDate": "2019-04-03",
    "city": "Amsterdam",
    "country": "Netherlands",
    "twitter": "@CodemotionWorld",
    "cfpUrl": "https://tickets.codemotion.com/amsterdam2019-codemotionworld-com-call-for-papers-guidelines/",
    "cfpEndDate": "2018-11-19"
  },
  {
    "name": "Frontend NE: The Conference",
    "url": "https://2019.frontendne.co.uk",
    "startDate": "2019-04-03",
    "endDate": "2019-04-03",
    "city": "Newcastle",
    "country": "U.K.",
    "twitter": "@frontendne",
    "cfpUrl": "https://2019.frontendne.co.uk/call-for-speakers.html"
  },
  {
    "name": "Web à Québec",
    "url": "https://webaquebec.org",
    "startDate": "2019-04-09",
    "endDate": "2019-04-11",
    "city": "Quebec",
    "country": "Canada",
    "twitter": "@webaquebec",
    "cfpUrl": "http://bit.ly/WAQ19submit",
    "cfpEndDate": "2018-10-26"
  },
  {
    "name": "CodeStock",
    "url": "http://codestock.org/",
    "startDate": "2019-04-12",
    "endDate": "2019-04-13",
    "city": "Knoxville, TN",
    "country": "U.S.A.",
    "twitter": "@CodeStock",
    "cfpUrl": "http://codestock.org/speaker-submission/",
    "cfpEndDate": "2018-11-09"
  },
  {
    "name": "FITC Toronto",
    "url": "http://fitc.ca/event/to19/",
    "startDate": "2019-04-21",
    "endDate": "2019-04-23",
    "city": "Toronto",
    "country": "Canada",
    "twitter": "@fitc"
  },
  {
    "name": "DevNet Create",
    "url": "https://devnetcreate.io/2019/",
    "startDate": "2019-04-24",
    "endDate": "2019-04-25",
    "city": "ountain View, CA",
    "country": "U.S.A.",
    "twitter": "@DevNetCreate",
    "cfpUrl": "https://www.papercall.io/create",
    "cfpEndDate": "2018-11-30"
  },
  {
    "name": "The Lead Developer New York",
    "url": "https://newyork2019.theleaddeveloper.com",
    "startDate": "2019-04-30",
    "endDate": "2019-04-30",
    "city": "New York",
    "country": "U.S.A.",
    "twitter": "@theleaddev",
    "cfpUrl": "https://newyork2019.theleaddeveloper.com/cfp",
    "cfpEndDate": "2018-11-05"
  },
  {
    "name": "beyond tellerrand",
    "url": "https://beyondtellerrand.com/events/duesseldorf-2019",
    "startDate": "2019-05-13",
    "endDate": "2019-05-15",
    "city": "Düsseldorf",
    "country": "Germany",
    "twitter": "@btconf",
    "cfpUrl": "https://beyondtellerrand.com/events/duesseldorf-2019",
    "cfpEndDate": "2018-11-01"
  },
  {
    "name": "Latitude59",
    "url": "http://www.latitude59.ee/en",
    "startDate": "2019-05-16",
    "endDate": "2019-05-17",
    "city": "Tallinn",
    "country": "Estonia",
    "twitter": "@latitude59"
  },
  {
    "name": "MiXiT",
    "url": "https://mixitconf.org/en/",
    "startDate": "2019-05-23",
    "endDate": "2019-05-24",
    "city": "Lyon",
    "country": "France",
    "twitter": "@mixitconf",
    "cfpUrl": "https://sessionize.com/mixit19/",
    "cfpEndDate": "2019-01-20"
  },
  {
    "name": "WeAreDevelopers",
    "url": "https://www.wearedevelopers.com/world-congress-2019",
    "startDate": "2019-06-06",
    "endDate": "2019-06-07",
    "city": "Berlin",
    "country": "Germany",
    "twitter": "@WeAreDevs"
  },
  {
    "name": "NDC Oslo",
    "url": "https://ndcoslo.com/",
    "startDate": "2019-06-17",
    "endDate": "2019-06-21",
    "city": "Oslo",
    "country": "Norway"
  },
  {
    "name": "GOTO Amsterdam",
    "url": "https://gotoams.nl",
    "startDate": "2019-06-17",
    "endDate": "2019-06-19",
    "city": "Amsterdam",
    "country": "Netherlands",
    "twitter": "@gotoamst"
  },
  {
    "name": "DWX - Developer Week 2019",
    "url": "https://www.developer-week.de",
    "startDate": "2019-06-24",
    "endDate": "2019-06-27",
    "city": "Nürnberg",
    "country": "Germany",
    "twitter": "@developer_week"
  },
  {
    "name": "beyond tellerrand",
    "url": "https://beyondtellerrand.com/events/berlin-2019",
    "startDate": "2019-11-04",
    "endDate": "2019-11-05",
    "city": "Berlin",
    "country": "Germany",
    "twitter": "@btconf",
    "cfpUrl": "https://beyondtellerrand.com/events/berlin-2019",
    "cfpEndDate": "2018-11-01"
  },
  {
    "name": "DevExperience",
    "url": "http://devexperience.ro/",
    "startDate": "2019-04-19",
    "endDate": "2019-04-19",
    "city": "Iasi",
    "country": "Romania",
    "twitter": "@devexperiencero",
    "cfpUrl": "https://www.papercall.io/devexperience-iasi",
    "cfpEndDate": "2018-12-23"
  },
  {
<<<<<<< HEAD
    "name": "MainXchange",
    "url": "https://mainxchange.de/",
    "startDate": "2019-04-03",
    "endDate": "2019-04-03",
    "city": "Wuerzburg",
    "country": "Germany",
    "cfpUrl": "https://mainxchange.de/callforpapers.html",
    "cfpEndDate": "2019-01-19"
=======
    "name": "T3chFest",
    "url": "https://t3chfest.uc3m.es/2019/",
    "startDate": "2019-03-14",
    "endDate": "2019-03-15",
    "city": "Madrid",
    "country": "Spain",
    "twitter": "@t3chfest",
    "cfpUrl": "https://t3chfest.uc3m.es/2019/call-for-talks/",
    "cfpEndDate": "2018-12-31"
  },
  {
    "name": "Developers Conference Mauritius",
    "url": "https://conference.mscc.mu",
    "startDate": "2019-04-11",
    "endDate": "2019-04-13",
    "city": "Moka",
    "country": "Mauritius",
    "twitter": "@mscraftsman",
    "cfpUrl": "https://sessionize.com/devcon-mauritius-2019",
    "cfpEndDate": "2019-01-31"
>>>>>>> 62b85d72
  }
]<|MERGE_RESOLUTION|>--- conflicted
+++ resolved
@@ -283,7 +283,6 @@
     "cfpEndDate": "2018-12-23"
   },
   {
-<<<<<<< HEAD
     "name": "MainXchange",
     "url": "https://mainxchange.de/",
     "startDate": "2019-04-03",
@@ -292,7 +291,8 @@
     "country": "Germany",
     "cfpUrl": "https://mainxchange.de/callforpapers.html",
     "cfpEndDate": "2019-01-19"
-=======
+  },
+  {
     "name": "T3chFest",
     "url": "https://t3chfest.uc3m.es/2019/",
     "startDate": "2019-03-14",
@@ -313,6 +313,5 @@
     "twitter": "@mscraftsman",
     "cfpUrl": "https://sessionize.com/devcon-mauritius-2019",
     "cfpEndDate": "2019-01-31"
->>>>>>> 62b85d72
   }
 ]