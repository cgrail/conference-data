--- conflicted
+++ resolved
@@ -625,7 +625,6 @@
     "twitter": "@wonderwomentech"
   },
   {
-<<<<<<< HEAD
     "name": "DevTernity",
     "url": "https://devternity.com",
     "startDate": "2019-12-06",
@@ -633,8 +632,8 @@
     "city": "Riga",
     "country": "Latvia",
     "twitter": "@devternity"
-  }  
-=======
+  },
+  {
     "name": "Women in Tech Summit (Southeast)",
     "url": "https://southeast.womenintechsummit.net",
     "startDate": "2019-11-08",
@@ -643,5 +642,4 @@
     "country": "U.S.A.",
     "twitter": "@womentechsummit"
   }
->>>>>>> 0a7e4203
 ]