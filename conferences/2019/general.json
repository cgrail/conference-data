--- conflicted
+++ resolved
@@ -283,7 +283,6 @@
     "cfpEndDate": "2018-12-23"
   },
   {
-<<<<<<< HEAD
     "name": "T3chFest",
     "url": "https://t3chfest.uc3m.es/2019/",
     "startDate": "2019-03-14",
@@ -293,7 +292,8 @@
     "twitter": "@t3chfest",
     "cfpUrl": "https://t3chfest.uc3m.es/2019/call-for-talks/",
     "cfpEndDate": "2018-12-31"
-=======
+  },
+  {
     "name": "Developers Conference Mauritius",
     "url": "https://conference.mscc.mu",
     "startDate": "2019-04-11",
@@ -303,6 +303,5 @@
     "twitter": "@mscraftsman",
     "cfpUrl": "https://sessionize.com/devcon-mauritius-2019",
     "cfpEndDate": "2019-01-31"
->>>>>>> dfe8d0b3
   }
 ]