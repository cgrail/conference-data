[
  {
    "name": "Serverless Days",
    "url": "https://hamburg.serverlessdays.io",
    "startDate": "2019-02-15",
    "endDate": "2019-02-15",
    "city": "Hamburg",
    "country": "Germany",
    "twitter": "@serverlessHAM",
    "cfpUrl": "https://www.papercall.io/slsdaysham2019",
    "cfpEndDate": "2018-12-08"
  },
  {
    "name": "SREcon19 Americas",
    "url": "https://www.usenix.org/conference/srecon19americas",
    "startDate": "2019-03-25",
    "endDate": "2019-03-27",
    "city": "Brooklyn, NY",
    "country": "U.S.A.",
    "twitter": "@SREcon"
  },
  {
    "name": "DevOps Fest",
    "url": "http://devopsfest.com.ua",
    "startDate": "2019-04-06",
    "endDate": "2019-04-06",
    "city": "Kyiv",
    "country": "Ukraine",
    "cfpUrl": "http://devopsfest.com.ua/speakers.html",
    "cfpEndDate": "2019-02-23"
  },
  {
    "name": "DevOne",
    "url": "https://devone.at",
    "startDate": "2019-04-11",
    "endDate": "2019-04-11",
    "city": "Linz",
    "country": "Austria",
    "twitter": "@DevOneLinz",
    "cfpUrl": "https://goo.gl/forms/vNci5cxE4TdbcNVI2",
    "cfpEndDate": "2019-01-31"
  },
  {
    "name": "GOTO",
    "url": "http://gotochgo.com",
    "startDate": "2019-04-28",
    "endDate": "2019-05-02",
    "city": "Chicago, IL",
    "country": "U.S.A.",
    "twitter": "@gotochgo"
  },
  {
    "name": "WeRockIT",
    "url": "http://werockitconf.com",
    "startDate": "2019-05-03",
    "endDate": "2019-05-04",
    "city": "Huntsville, AL",
    "country": "U.S.A.",
    "twitter": "@werockitconf",
    "cfpUrl": "https://www.papercall.io/werockitconf",
    "cfpEndDate": "2018-11-20"
  },
  {
<<<<<<< HEAD
    "name": "Open Source Camp - Ansible",
    "url": "https://opensourcecamp.de/",
    "startDate": "2019-05-16",
    "endDate": "2019-05-16",
    "city": "Berlin",
    "country": "Germany",
    "twitter": "@netways",
    "cfpUrl": "https://opensourcecamp.de/submit-a-talk/",
    "cfpEndDate": "2019-02-28"
=======
    "name": "Open Source Data Center",
    "url": "https://osdc.de/",
    "startDate": "2019-05-14",
    "endDate": "2019-05-15",
    "city": "Berlin",
    "country": "Deutschland",
    "twitter": "@netways",
    "cfpUrl": "https://osdc.de/submit-a-talk/",
    "cfpEndDate": "2019-01-31"
>>>>>>> 6c2a4012
  },
  {
    "name": "ScaleConf",
    "url": "https://scaleconfco.com",
    "startDate": "2019-05-17",
    "endDate": "2019-05-18",
    "city": "Medellín",
    "country": "Colombia",
    "twitter": "@scaleconfco",
    "cfpUrl": "https://www.papercall.io/scaleconfco2019",
    "cfpEndDate": "2019-01-25"
  },
  {
    "name": "Kubecon Europe",
    "url": "https://events.linuxfoundation.org/events/kubecon-cloudnativecon-europe-2019",
    "startDate": "2019-05-20",
    "endDate": "2019-05-23",
    "city": "Barcelona",
    "country": "Spain",
    "cfpUrl": "https://events.linuxfoundation.org/events/kubecon-cloudnativecon-europe-2019/cfp/",
    "cfpEndDate": "2019-01-14"
  },
  {
    "name": "DevOpsCon Spring",
    "url": "https://devopsconference.de",
    "startDate": "2019-06-11",
    "endDate": "2019-06-14",
    "city": "Berlin",
    "country": "Germany",
    "twitter": "@devops_con",
    "cfpUrl": "https://devopsconference.de/call-for-papers-en/",
    "cfpEndDate": "2018-12-13"
  },
  {
    "name": "SREcon19 Asia/Australia",
    "url": "https://www.usenix.org/conference/srecon19asia",
    "startDate": "2019-06-12",
    "endDate": "2019-06-14",
    "city": "Singapore",
    "country": "Singapore",
    "twitter": "@SREcon"
  },
  {
    "name": "GOTO Amsterdam",
    "url": "https://gotoams.nl",
    "startDate": "2019-06-17",
    "endDate": "2019-06-19",
    "city": "Amsterdam",
    "country": "Netherlands",
    "twitter": "@gotoamst"
  },
  {
    "name": "ContainerDays ",
    "url": "https://containerdays.io",
    "startDate": "2019-06-24",
    "endDate": "2019-06-24",
    "city": "Hamburg ",
    "country": "Germany",
    "twitter": "@ConDaysEU"
  },
  {
    "name": "CloudNative London",
    "url": "https://skillsmatter.com/conferences/11723-cloudnative-london-2019#overview",
    "startDate": "2019-09-25",
    "endDate": "2019-09-27",
    "city": "London",
    "country": "U.K.",
    "twitter": "@skillsmatter"
  },
  {
    "name": "SREcon19 Europe/Middle East/Africa",
    "url": "https://www.usenix.org/conference/srecon19europe",
    "startDate": "2019-10-02",
    "endDate": "2019-10-04",
    "city": "Dublin",
    "country": "Ireland",
    "twitter": "@SREcon"
  },
  {
    "name": "GOTO",
    "url": "https://gotocph.com/2019",
    "startDate": "2019-11-18",
    "endDate": "2019-11-22",
    "city": "Copenhagen ",
    "country": "Denmark",
    "twitter": "@gotocph"
  }
]<|MERGE_RESOLUTION|>--- conflicted
+++ resolved
@@ -61,7 +61,6 @@
     "cfpEndDate": "2018-11-20"
   },
   {
-<<<<<<< HEAD
     "name": "Open Source Camp - Ansible",
     "url": "https://opensourcecamp.de/",
     "startDate": "2019-05-16",
@@ -71,17 +70,17 @@
     "twitter": "@netways",
     "cfpUrl": "https://opensourcecamp.de/submit-a-talk/",
     "cfpEndDate": "2019-02-28"
-=======
+  },
+  {
     "name": "Open Source Data Center",
     "url": "https://osdc.de/",
     "startDate": "2019-05-14",
     "endDate": "2019-05-15",
     "city": "Berlin",
-    "country": "Deutschland",
+    "country": "Germany",
     "twitter": "@netways",
     "cfpUrl": "https://osdc.de/submit-a-talk/",
     "cfpEndDate": "2019-01-31"
->>>>>>> 6c2a4012
   },
   {
     "name": "ScaleConf",
