[
  {
    "name": "Serverless Days",
    "url": "https://hamburg.serverlessdays.io",
    "startDate": "2019-02-15",
    "endDate": "2019-02-15",
    "city": "Hamburg",
    "country": "Germany",
    "twitter": "@serverlessHAM",
    "cfpUrl": "https://www.papercall.io/slsdaysham2019",
    "cfpEndDate": "2018-12-08"
  },
  {
    "name": "DSConf",
    "url": "https://dsconf.in",
    "startDate": "2019-02-16",
    "endDate": "2019-02-16",
    "city": "Pune",
    "country": "India",
    "twitter": "@dist_sys",
    "cfpUrl": "https://www.papercall.io/distributed-systems-conf",
    "cfpEndDate": "2018-12-15"
  },
  {
    "name": "SCaLE 17x",
    "url": "https://www.socallinuxexpo.org/scale/17x",
    "startDate": "2019-03-07",
    "endDate": "2019-03-10",
    "city": "Pasadena",
    "country": "U.S.A.",
    "cfpUrl": "http://www.socallinuxexpo.org/scale/17x/cfp/",
    "cfpEndDate": "2018-10-31",
    "twitter": "@socallinuxexpo"
  },
  {
    "name": "DevOpsDay LA",
    "url": "https://devopsdays.org/events/2019-los-angeles",
    "startDate": "2019-03-08",
    "endDate": "2019-03-08",
    "city": "Pasadena",
    "country": "U.S.A.",
    "cfpUrl": "https://www.devopsdays.org/events/2019-los-angeles/propose//",
    "cfpEndDate": "2019-01-15"
  },
  {
    "name": "Cloud Expo Europe",
    "url": "https://www.cloudexpoeurope.com/ezone",
    "startDate": "2019-03-12",
    "endDate": "2019-03-13",
    "city": "London",
    "country": "U.K."
  },
  {
    "name": "DevOps Pro Europe",
    "url": "https://devopspro.lt",
    "startDate": "2019-03-19",
    "endDate": "2019-03-21",
    "city": "Vilnius",
    "country": "Lithuania",
    "twitter": "@DevOpsLT",
    "cfpUrl": "https://devopspro.lt/cfp/",
    "cfpEndDate": "2019-02-10"
  },
  {
    "name": "gRPC Conf 2019",
    "url": "https://grpconf19.sched.com/",
    "startDate": "2019-03-21",
    "endDate": "2019-03-21",
    "city": "Sunnyvale",
    "country": "U.S.A."
  },
  {
    "name": "Kubernetes Day India 2019",
    "url": "https://kdi19.sched.com/",
    "startDate": "2019-03-23",
    "endDate": "2019-03-23",
    "city": "Bengaluru",
    "country": "India"
  },
  {
    "name": "SREcon19 Americas",
    "url": "https://www.usenix.org/conference/srecon19americas",
    "startDate": "2019-03-25",
    "endDate": "2019-03-27",
    "city": "Brooklyn, NY",
    "country": "U.S.A.",
    "twitter": "@SREcon"
  },
  {
    "name": "ServerlessDays Amsterdam",
    "url": "https://serverlessdays.amsterdam/",
    "startDate": "2019-03-29",
    "endDate": "2019-03-29",
    "city": "Amsterdam",
    "country": "Netherlands",
    "twitter": "@ServerlessDAms"
  },
  {
    "name": "DevOpsDays Vancouver",
    "url": "https://www.devopsdays.org/events/2019-vancouver",
    "startDate": "2019-03-29",
    "endDate": "2019-03-30",
    "city": "Vancouver",
    "country": "Canada",
    "twitter": "@devopsdaysyvr"
  },
  {
    "name": "DevOpsDays Copenhagen",
    "url": "https://www.devopsdays.org/events/2019-copenhagen/welcome",
    "startDate": "2019-04-03",
    "endDate": "2019-04-04",
    "city": "Copenhagen",
    "country": "Denmark",
    "twitter": "@devopsdayscph"
  },
  {
    "name": "DevOps Fest",
    "url": "http://devopsfest.com.ua",
    "startDate": "2019-04-06",
    "endDate": "2019-04-06",
    "city": "Kyiv",
    "country": "Ukraine",
    "cfpUrl": "http://devopsfest.com.ua/speakers.html",
    "cfpEndDate": "2019-02-23"
  },
  {
    "name": "UKNOF 43",
    "url": "https://indico.uknof.org.uk/event/46/",
    "startDate": "2019-04-09",
    "endDate": "2019-04-09",
    "city": "Manchester",
    "country": "U.K.",
    "twitter": "@uknof",
    "cfpUrl": "https://indico.uknof.org.uk/event/46/abstracts/",
    "cfpEndDate": "2019-02-26"
  },
  {
    "name": "DevOpsDays Atlanta",
    "url": "https://www.devopsdays.org/events/2019-atlanta/welcome",
    "startDate": "2019-04-09",
    "endDate": "2019-04-10",
    "city": "Atlanta",
    "country": "U.S.A.",
    "cfpUrl": "https://www.papercall.io/devopsdaysatl2019",
    "cfpEndDate": "2019-02-28"
  },
  {
    "name": "DevOne",
    "url": "https://devone.at",
    "startDate": "2019-04-11",
    "endDate": "2019-04-11",
    "city": "Linz",
    "country": "Austria",
    "twitter": "@DevOneLinz",
    "cfpUrl": "https://goo.gl/forms/vNci5cxE4TdbcNVI2",
    "cfpEndDate": "2019-01-31"
  },
  {
    "name": "GOTO",
    "url": "http://gotochgo.com",
    "startDate": "2019-04-28",
    "endDate": "2019-05-02",
    "city": "Chicago, IL",
    "country": "U.S.A.",
    "twitter": "@gotochgo"
  },
  {
    "name": "DockerCon",
    "url": "https://events.docker.com/events/dockercon",
    "startDate": "2019-04-29",
    "endDate": "2019-05-02",
    "city": "San Francisco",
    "country": "U.S.A."
  },
  {
    "name": "DevOps Days Des Moines",
    "url": "https://www.devopsdays.org/events/2019-des-moines/welcome",
    "startDate": "2019-05-02",
    "endDate": "2019-05-03",
    "city": "Des Moines",
    "country": "U.S.A."
  },
  {
    "name": "WeRockIT",
    "url": "http://werockitconf.com",
    "startDate": "2019-05-03",
    "endDate": "2019-05-04",
    "city": "Huntsville, AL",
    "country": "U.S.A.",
    "twitter": "@werockitconf",
    "cfpUrl": "https://www.papercall.io/werockitconf",
    "cfpEndDate": "2018-11-20"
  },
  {
    "name": "Salt Lake City DevOps Days",
    "url": "https://www.slcdevopsdays.org",
    "startDate": "2019-05-14",
    "endDate": "2019-05-15",
    "city": "Salt Lake City, UT",
    "country": "U.S.A.",
    "twitter": "@devopsdaysslc",
    "cfpUrl": "https://www.papercall.io/slcdod2018",
    "cfpEndDate": "2019-02-01"
  },
  {
    "name": "Open Source Data Center",
    "url": "https://osdc.de/",
    "startDate": "2019-05-14",
    "endDate": "2019-05-15",
    "city": "Berlin",
    "country": "Germany",
    "twitter": "@netways",
    "cfpUrl": "https://osdc.de/submit-a-talk/",
    "cfpEndDate": "2019-01-31"
  },
  {
    "name": "JAX DevOps",
    "url": "https://devops.jaxlondon.com",
    "startDate": "2019-05-14",
    "endDate": "2019-05-17",
    "city": "London",
    "country": "U.K.",
    "twitter": "@jaxdevops"
  },
  {
    "name": "Statscraft",
    "url": "http://www.statscraft.org.il",
    "startDate": "2019-05-14",
    "endDate": "2019-05-14",
    "city": "Tel Aviv",
    "country": "Israel",
    "twitter": "@statscraft",
    "cfpUrl": "https://www.papercall.io/stastcraft-2019",
    "cfpEndDate": "2019-03-01"
  },
  {
    "name": "Open Source Camp - Ansible",
    "url": "https://opensourcecamp.de/",
    "startDate": "2019-05-16",
    "endDate": "2019-05-16",
    "city": "Berlin",
    "country": "Germany",
    "twitter": "@netways",
    "cfpUrl": "https://opensourcecamp.de/submit-a-talk/",
    "cfpEndDate": "2019-02-28"
  },
  {
    "name": "ScaleConf",
    "url": "https://scaleconfco.com",
    "startDate": "2019-05-17",
    "endDate": "2019-05-18",
    "city": "Medellín",
    "country": "Colombia",
    "twitter": "@scaleconfco",
    "cfpUrl": "https://www.papercall.io/scaleconfco2019",
    "cfpEndDate": "2019-01-25"
  },
  {
    "name": "ScaleConf Colombia",
    "url": "https://scaleconfco.com/",
    "startDate": "2019-05-17",
    "endDate": "2019-05-18",
    "city": "Medellin",
    "country": "Colombia",
    "twitter": "@scaleconfco",
    "cfpUrl": "https://www.papercall.io/scaleconfco2019",
    "cfpEndDate": "2019-01-25"
  },
  {
    "name": "DevOpsDays Kyiv",
    "url": "https://www.devopsdays.org/events/2019-kiev/welcome",
    "startDate": "2019-05-17",
    "endDate": "2019-05-18",
    "city": "Kyiv",
    "country": "Ukraine",
    "twitter": "@days_dev",
    "cfpUrl": "https://docs.google.com/forms/d/e/1FAIpQLSf7tjqECtJNK641M_xxEEe0MMm_DUafw-lX6Nnt5nOxpRaSpQ/viewform",
    "cfpEndDate": "2019-03-01"
  },
  {
    "name": "Kubecon Europe",
    "url": "https://events.linuxfoundation.org/events/kubecon-cloudnativecon-europe-2019",
    "startDate": "2019-05-20",
    "endDate": "2019-05-23",
    "city": "Barcelona",
    "country": "Spain",
    "cfpUrl": "https://events.linuxfoundation.org/events/kubecon-cloudnativecon-europe-2019/cfp/",
    "cfpEndDate": "2019-01-14"
  },
  {
    "name": "DevOpsDays",
    "url": "https://www.devopsdays.org/events/2019-toronto/welcome",
    "startDate": "2019-05-29",
    "endDate": "2019-05-30",
    "city": "Toronto",
    "country": "Canada",
    "twitter": "@devopsdaysTO",
    "cfpUrl": "https://www.papercall.io/dodto2019",
    "cfpEndDate": "2019-02-15"
  },
  {
    "name": "Texas Linux Fest",
    "url": "http://www.texaslinuxfest.org",
    "startDate": "2019-05-31",
    "endDate": "2019-06-01",
    "city": "Dallas, TX",
    "country": "U.S.A.",
    "twitter": "@texaslinuxfest",
    "cfpUrl": "http://www.texaslinuxfest.org",
    "cfpEndDate": "2019-02-28"
  },
  {
    "name": "DevOpsDays Portugal",
    "url": "https://www.devopsdays.org/events/2019-portugal/welcome",
    "startDate": "2019-06-03",
    "endDate": "2019-06-04",
    "city": "Lisbon",
    "country": "Portugal",
    "twitter": "@devopsdayspt",
    "cfpUrl": "https://www.papercall.io/devopsdaysportugal2019",
    "cfpEndDate": "2019-03-31"
  },
  {
    "name": "Paris Containers Day",
    "url": "https://paris-container-day.fr",
    "startDate": "2019-06-04",
    "endDate": "2019-06-04",
    "city": "Paris",
    "country": "France",
    "twitter": "@ContainerDayFR",
    "cfpUrl": "https://cfp.paris-container-day.fr/",
    "cfpEndDate": "2019-03-03"
  },
  {
    "name": "Devops BCN",
    "url": "https://devops.barcelona",
    "startDate": "2019-06-04",
    "endDate": "2019-06-06",
    "city": "Barcelona",
    "country": "Spain"
  },
  {
    "name": "DevOpsDays Aracaju",
    "url": "https://www.devopsdays.org/events/2019-aracaju/welcome",
    "startDate": "2019-06-08",
    "endDate": "2019-06-08",
    "city": "Aracaju",
    "country": "Brazil",
    "cfpUrl": "https://www.papercall.io/devopsday-aracaju-2019",
    "cfpEndDate": "2019-05-10"
  },
  {
    "name": "DevOpsDays Tampa Bay",
    "url": "https://www.devopsdays.org/events/2019-tampa/welcome",
    "startDate": "2019-06-07",
    "endDate": "2019-06-07",
    "city": "Tampa Bay",
    "country": "U.S.A.",
    "twitter": "@devopsdaystampa",
    "cfpUrl": "https://www.papercall.io/dodtampabay",
    "cfpEndDate": "2019-04-12"
  },
  {
    "name": "DevOpsCon Spring",
    "url": "https://devopsconference.de",
    "startDate": "2019-06-11",
    "endDate": "2019-06-14",
    "city": "Berlin",
    "country": "Germany",
    "twitter": "@devops_con",
    "cfpUrl": "https://devopsconference.de/call-for-papers-en/",
    "cfpEndDate": "2018-12-13"
  },
  {
    "name": "SREcon19 Asia/Australia",
    "url": "https://www.usenix.org/conference/srecon19asia",
    "startDate": "2019-06-12",
    "endDate": "2019-06-14",
    "city": "Singapore",
    "country": "Singapore",
    "twitter": "@SREcon"
  },
  {
    "name": "Cloud Native Day",
    "url": "https://cloudnative.amsterdam/",
    "startDate": "2019-06-14",
    "endDate": "2019-06-14",
    "city": "Amsterdam",
    "country": "Netherlands",
    "twitter": "@cloudnative_ams"
  },
  {
    "name": "Global DevOps BootCamp",
    "url": "https://globaldevopsbootcamp.com",
    "startDate": "2019-06-15",
    "endDate": "2019-06-15",
    "city": "Hilversum",
    "country": "Netherlands"
  },
  {
    "name": "GOTO Amsterdam",
    "url": "https://gotoams.nl",
    "startDate": "2019-06-17",
    "endDate": "2019-06-19",
    "city": "Amsterdam",
    "country": "Netherlands",
    "twitter": "@gotoamst"
  },
  {
    "name": "Microservices Summit",
    "url": "https://microservices-summit.de",
    "startDate": "2019-06-17",
    "endDate": "2019-06-19",
    "city": "München",
    "country": "Deutschland"
  },
  {
    "name": "swampUP",
    "url": "https://swampup.jfrog.com",
    "startDate": "2019-06-17",
    "endDate": "2019-06-19",
    "city": "San Francisco",
    "country": "U.S.A."
  },
  {
    "name": "DevOpsDays Cuba",
    "url": "https://www.devopsdays.org/events/2019-cuba/welcome",
    "startDate": "2019-06-23",
    "endDate": "2019-06-30",
    "city": "Villa Clara",
    "country": "Cuba",
    "twitter": "@devopsdayscuba",
    "cfpUrl": "https://www.papercall.io/cfps/2028/submissions/new",
    "cfpEndDate": "2019-04-24"
  },
  {
    "name": "ContainerDays ",
    "url": "https://containerdays.io",
    "startDate": "2019-06-24",
    "endDate": "2019-06-24",
    "city": "Hamburg ",
    "country": "Germany",
    "twitter": "@ConDaysEU"
  },
  {
    "name": "DevopsDays Amsterdam",
    "url": "https://www.devopsdays.org/events/2019-amsterdam/welcome/",
    "startDate": "2019-06-25",
    "endDate": "2019-06-28",
    "city": "Amsterdam",
    "country": "Netherlands",
    "twitter": "@devopsams",
    "cfpUrl": "https://sessionize.com/dodams2019/",
    "cfpEndDate": "2019-04-01"
  },
  {
    "name": "Nürnberg Digital Festival",
    "url": "https://nuernberg.digital/festival",
    "startDate": "2019-07-12",
    "endDate": "2019-07-22",
    "city": "Nürnberg",
    "country": "Germany",
    "twitter": "@nueww"
  },
  {
    "name": "Dash",
    "url": "https://www.dashcon.io",
    "startDate": "2019-07-16",
    "endDate": "2019-07-17",
    "city": "New York",
    "country": "U.S.A.",
    "twitter": "@dashconio",
    "cfpUrl": "https://www.dashcon.io/speak",
    "cfpEndDate": "2019-03-04"
  },
  {
    "name": "CincyDeliver",
    "url": "https://www.cincydeliver.org",
    "startDate": "2019-07-26",
    "endDate": "2019-07-26",
    "city": "Cincinnati",
    "country": "U.S.A.",
    "twitter": "@dayofagile",
    "cfpUrl": "https://www.cincydeliver.org",
    "cfpEndDate": "2019-04-26"
  },
  {
<<<<<<< HEAD
    "name": "DevOpsDays Chicago",
    "url": "https://www.devopsdays.org/events/2019-chicago/welcome",
    "startDate": "2019-08-27",
    "endDate": "2019-08-28",
    "city": "Chicago",
    "country": "U.S.A.",
    "twitter": "@devopsdayschi",
    "cfpUrl": "https://www.devopsdays.org/events/2019-chicago/propose",
    "cfpEndDate": "2019-05-03"
=======
    "name": "DevOpsDays Santa Maria",
    "url": "https://www.devopsdays.org/events/2019-santa-maria/welcome",
    "startDate": "2019-08-24",
    "endDate": "2019-08-24",
    "city": "Santa Maria",
    "country": "Brazil",
    "cfpUrl": "https://www.devopsdays.org/events/2019-santa-maria/cfp",
    "cfpEndDate": "2019-06-30"
>>>>>>> c4ad20b4
  },
  {
    "name": "DevOpsDays Cape Town",
    "url": "https://www.devopsdays.org/events/2019-cape-town",
    "startDate": "2019-09-05",
    "endDate": "2019-09-06",
    "city": "Cape Town",
    "country": "South Africa",
    "twitter": "@devopsdayscpt",
    "cfpUrl": "https://www.papercall.io/devopsdayscpt2019",
    "cfpEndDate": "2019-07-31"
  },
  {
    "name": "ShipItCon",
    "url": "https://ShipItCon.com",
    "startDate": "2019-09-06",
    "endDate": "2019-09-06",
    "city": "Dublin",
    "country": "Ireland",
    "twitter": "@shipitcon",
    "cfpUrl": "https://ShipItCon.com/cfp",
    "cfpEndDate": "2019-04-10"
  },
  {
    "name": "DevOpsDays Portland",
    "url": "https://www.devopsdays.org/events/2019-portland/welcome",
    "startDate": "2019-09-10",
    "endDate": "2019-09-12",
    "city": "Portland",
    "country": "U.S.A.",
    "twitter": "@devopsdayspdx",
    "cfpUrl": "https://sessionize.com/devopsdays-portland-2019",
    "cfpEndDate": "2019-04-16"
  },
  {
    "name": "Yalla DevOpd",
    "url": "https://meet.jfrog.com/yalla-devops",
    "startDate": "2019-09-24",
    "endDate": "2019-09-24",
    "city": "Herzliya",
    "country": "Israel"
  },
  {
    "name": "DevOpsDays Panamá",
    "url": "https://www.devopsdays.org/events/2019-panama/welcome",
    "startDate": "2019-09-24",
    "endDate": "2019-09-25",
    "city": "Panama City",
    "country": "Panama",
    "twitter": "@dodpanama",
    "cfpUrl": "https://www.papercall.io/cfps/2011/submissions/new",
    "cfpEndDate": "2019-06-06"
  },
  {
    "name": "CloudNative London",
    "url": "https://skillsmatter.com/conferences/11723-cloudnative-london-2019#overview",
    "startDate": "2019-09-25",
    "endDate": "2019-09-27",
    "city": "London",
    "country": "U.K.",
    "twitter": "@skillsmatter"
  },
  {
    "name": "DevOpsDays London",
    "url": "https://www.devopsdays.org/events/2019-london/welcome",
    "startDate": "2019-09-26",
    "endDate": "2019-09-27",
    "city": "London",
    "country": "U.K.",
    "twitter": "@DevOpsDaysLDN",
    "cfpUrl": "https://www.devopsdays.org/events/2019-london/propose/",
    "cfpEndDate": "2019-05-26"
  },
  {
    "name": "DevOpsDays Buffalo",
    "url": "https://www.devopsdays.org/events/2019-buffalo/welcome",
    "startDate": "2019-09-26",
    "endDate": "2019-09-27",
    "city": "Buffalo",
    "country": "U.S.A.",
    "cfpUrl": "https://www.papercall.io/dodbflo19",
    "cfpEndDate": "2019-03-30"
  },
  {
    "name": "Event-driven Microservices Conference 2019",
    "url": "https://axoniq.io/event-overview/event-driven-microservices-conference",
    "startDate": "2019-09-27",
    "endDate": "2019-09-27",
    "city": "Amsterdam",
    "country": "Netherlands",
    "twitter": "@axon_iq"
  },
  {
    "name": "DevOpsDays Raleigh",
    "url": "https://www.devopsdays.org/events/2019-raleigh/welcome",
    "startDate": "2019-10-01",
    "endDate": "2019-10-02",
    "city": "Raleigh",
    "country": "U.S.A.",
    "cfpUrl": "https://www.devopsdays.org/events/2019-raleigh/propose",
    "cfpEndDate": "2019-04-01"
  },
  {
    "name": "SREcon19 Europe/Middle East/Africa",
    "url": "https://www.usenix.org/conference/srecon19europe",
    "startDate": "2019-10-02",
    "endDate": "2019-10-04",
    "city": "Dublin",
    "country": "Ireland",
    "twitter": "@SREcon"
  },
  {
    "name": "TECHSPO Dubai",
    "url": "https://techspodubai.ae",
    "startDate": "2019-10-22",
    "endDate": "2019-10-23",
    "city": "Dubai",
    "country": "United Arab Emirates"
  },
  {
    "name": "DevOpsDays Detroit",
    "url": "https://www.devopsdays.org/events/2019-detroit/welcome",
    "startDate": "2019-10-23",
    "endDate": "2019-10-24",
    "city": "Detroit",
    "country": "U.S.A.",
    "twitter": "@devopsdaysdet",
    "cfpUrl": "https://www.devopsdays.org/events/2019-detroit/propose",
    "cfpEndDate": "2019-07-30"
  },
  {
    "name": "DevOps D-Day",
    "url": "http://2019.devops-dday.com",
    "startDate": "2019-11-13",
    "endDate": "2019-11-14",
    "city": "Marseille",
    "country": "France",
    "twitter": "@treeptik",
    "cfpUrl": "https://docs.google.com/forms/d/e/1FAIpQLSeZUhd73ZiadFC3LWrTXEzr-4LKmQbGyuHG7JLgEcvlrG89Ew/viewform",
    "cfpEndDate": "2019-02-28"
  },
  {
    "name": "KubeCon + CloudNativeCon NA 2019",
    "url": "https://events.linuxfoundation.org/events/kubecon-cloudnativecon-north-america-2019/",
    "startDate": "2019-11-18",
    "endDate": "2019-11-21",
    "city": "San Diego",
    "country": "U.S.A.",
    "twitter": "@CloudNativeFdn"
  },
  {
    "name": "GOTO",
    "url": "https://gotocph.com/2019",
    "startDate": "2019-11-18",
    "endDate": "2019-11-22",
    "city": "Copenhagen ",
    "country": "Denmark",
    "twitter": "@gotocph"
  },
  {
    "name": "DevOpsDays Berlin",
    "url": "https://www.devopsdays.org/events/2019-berlin",
    "startDate": "2019-11-27",
    "endDate": "2019-11-28",
    "city": "Berlin",
    "country": "Germany",
    "twitter": "@blndevops",
    "cfpUrl": "https://www.papercall.io/2019-berlin",
    "cfpEndDate": "2019-07-31"
  }
]<|MERGE_RESOLUTION|>--- conflicted
+++ resolved
@@ -485,7 +485,6 @@
     "cfpEndDate": "2019-04-26"
   },
   {
-<<<<<<< HEAD
     "name": "DevOpsDays Chicago",
     "url": "https://www.devopsdays.org/events/2019-chicago/welcome",
     "startDate": "2019-08-27",
@@ -495,7 +494,8 @@
     "twitter": "@devopsdayschi",
     "cfpUrl": "https://www.devopsdays.org/events/2019-chicago/propose",
     "cfpEndDate": "2019-05-03"
-=======
+  },
+  {
     "name": "DevOpsDays Santa Maria",
     "url": "https://www.devopsdays.org/events/2019-santa-maria/welcome",
     "startDate": "2019-08-24",
@@ -504,7 +504,6 @@
     "country": "Brazil",
     "cfpUrl": "https://www.devopsdays.org/events/2019-santa-maria/cfp",
     "cfpEndDate": "2019-06-30"
->>>>>>> c4ad20b4
   },
   {
     "name": "DevOpsDays Cape Town",
