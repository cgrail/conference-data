--- conflicted
+++ resolved
@@ -408,7 +408,6 @@
     "twitter": "@ngVikingsConf"
   },
   {
-<<<<<<< HEAD
     "name": "ngSpain",
     "url": "https://www.ngspain.com",
     "startDate": "2019-06-28",
@@ -416,7 +415,8 @@
     "city": "Madrid",
     "country": "Spain",
     "twitter": "@ngspain"
-=======
+  },
+  {
     "name": "NG-DE",
     "url": "https://ng-de.org",
     "startDate": "2019-08-30",
@@ -424,6 +424,5 @@
     "city": "Berlin",
     "country": "Germany",
     "twitter": "@ngdeconf"
->>>>>>> 62b85d72
   }
 ]