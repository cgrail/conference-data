[
  {
    "name": "DataWorks Summit",
    "url": "https://dataworkssummit.com/melbourne-2019",
    "startDate": "2019-02-06",
    "endDate": "2019-02-06",
    "city": "Melbourne",
    "country": "Australia",
    "twitter": "@DataWorksSummit"
  },
  {
    "name": "FITC Amsterdam",
    "url": "http://fitc.ca/event/am19/",
    "startDate": "2019-02-18",
    "endDate": "2019-02-19",
    "city": "Amsterdam",
    "country": "Netherlands",
    "twitter": "@fitc"
  },
  {
    "name": "Applied AI",
    "url": "https://www.appliedai.co.uk",
    "startDate": "2019-03-01",
    "endDate": "2019-03-01",
    "city": "London",
    "country": "U.K.",
    "twitter": "@appliedaiconf"
  },
  {
    "name": "ITWeb BI & Analytics Summit",
    "url": "https://v2.itweb.co.za/event/itweb/business-intelligence-and-analytics-summit-2019",
    "startDate": "2019-03-12",
    "endDate": "2019-03-14",
    "city": "Johannesburg",
    "country": "South Africa"
  },
  {
    "name": "DataWorks Summit",
    "url": "https://dataworkssummit.com/barcelona-2019",
    "startDate": "2019-03-18",
    "endDate": "2019-03-21",
    "city": "Barcelona",
    "country": "Spain",
    "twitter": "@DataWorksSummit"
  },
  {
    "name": "PostgresConf",
    "url": "https://postgresconf.org/conferences/2019",
    "startDate": "2019-03-18",
    "endDate": "2019-03-22",
    "city": "New York",
    "country": "U.S.A.",
    "twitter": "@postgresconf"
  },
  {
    "name": "Women in Analytics Conference",
    "url": "https://www.womeninanalytics.org/",
    "startDate": "2019-03-21",
    "endDate": "2019-03-22",
    "city": "Columbus, OH",
    "country": "U.S.A.",
    "twitter": "@wia_conference",
    "cfpUrl": "https://www.womeninanalytics.org/call-for-speakers",
    "cfpEndDate": "2018-11-23"
  },
  {
    "name": "Reinforce AI Conference",
    "url": "https://reinforceconf.com",
    "startDate": "2019-03-21",
    "endDate": "2019-03-22",
    "city": "Budapest",
    "country": "Hungary",
    "cfpUrl": "https://www.papercall.io/reinforce-ai-2019",
    "cfpEndDate": "2018-11-30"
  },
  {
    "name": "0111 CTO Conference Las Vegas",
    "url": "https://7ctos.com/0111-las-vegas-2019",
    "startDate": "2019-03-29",
    "endDate": "2019-03-29",
    "city": "Las Vegas, NV",
    "country": "U.S.A."
  },
  {
    "name": "Kafka Summit New York",
    "url": "https://kafka-summit.org/events/kafka-summit-new-york-2019",
    "startDate": "2019-04-02",
    "endDate": "2019-04-02",
    "city": "New York",
    "country": "U.S.A.",
    "twitter": "@ConfluentInc",
    "cfpUrl": "https://kafka-summit.org/kafka-summit-new-york-2019/speakers/",
    "cfpEndDate": "2018-12-20"
  },
  {
    "name": "QCon.ai",
    "url": "http://bit.ly/2AZ7VHo",
    "startDate": "2019-04-15",
    "endDate": "2019-04-17",
    "city": "San Francisco",
    "country": "U.S.A.",
    "twitter": "@QConAI",
    "cfpUrl": "http://bit.ly/2AZ7VHo",
    "cfpEndDate": "2019-01-24"
  },
  {
    "name": "FITC Toronto",
    "url": "http://fitc.ca/event/to19/",
    "startDate": "2019-04-21",
    "endDate": "2019-04-23",
    "city": "Toronto",
    "country": "Canada",
    "twitter": "@fitc"
  },
  {
    "name": "GOTO",
    "url": "http://gotochgo.com",
    "startDate": "2019-04-28",
    "endDate": "2019-05-02",
    "city": "Chicago, IL",
    "country": "U.S.A.",
    "twitter": "@gotochgo"
  },
  {
    "name": "Kafka Summit London",
    "url": "https://kafka-summit.org/events/kafka-summit-london-2019",
    "startDate": "2019-05-13",
    "endDate": "2019-05-14",
    "city": "London",
    "country": "U.K.",
    "twitter": "@ConfluentInc",
    "cfpUrl": "https://kafka-summit.org/kafka-summit-london-2019/speakers/",
    "cfpEndDate": "2018-12-20"
  },
  {
    "name": "J on the Beach",
    "url": "https://jonthebeach.com/",
    "startDate": "2019-05-15",
    "endDate": "2019-05-17",
    "city": "Marbella",
    "country": "Spain",
    "twitter": "@jotb19",
    "cfpUrl": "https://www.papercall.io/jotb19",
    "cfpEndDate": "2019-02-04"
  },
  {
    "name": "DataWorks Summit",
    "url": "https://dataworkssummit.com/washington-dc-2019",
    "startDate": "2019-05-20",
    "endDate": "2019-05-23",
    "city": "Washington, DC",
    "country": "U.S.A.",
    "twitter": "@DataWorksSummit"
  },
  {
    "name": "Percona Live",
    "url": "https://www.percona.com/live",
    "startDate": "2019-05-28",
    "endDate": "2019-05-30",
    "city": "Austin, TX",
    "country": "U.S.A.",
    "twitter": "@percona",
    "cfpUrl": "https://perconacfp.hubb.me",
    "cfpEndDate": "2019-01-27"
  },
  {
    "name": "PGCon",
    "url": "https://www.pgcon.org/2019",
    "startDate": "2019-05-28",
    "endDate": "2019-05-31",
    "city": "Ottawa",
    "country": "Canada",
    "twitter": "@pgcon"
  },
  {
    "name": "GOTO",
    "url": "https://gotoams.nl",
    "startDate": "2019-06-17",
    "endDate": "2019-06-19",
    "city": "Amsterdam",
    "country": "Netherlands",
    "twitter": "@gotoamst"
  },
  {
    "name": "DataXDay",
    "url": "https://dataxday.fr",
    "startDate": "2019-06-27",
    "endDate": "2019-06-27",
    "city": "Paris",
    "country": "France",
    "twitter": "@Dataxday",
    "cfpUrl": "https://conference-hall.io/public/event/sciLlnq7UjZdqYhVCMHO",
    "cfpEndDate": "2019-03-31"
  },
  {
    "name": "Infiniteconf",
    "url": "https://skillsmatter.com/conferences/11187-infiniteconf-2019-the-conference-on-big-data-and-ai#overview",
    "startDate": "2019-07-04",
    "endDate": "2019-07-05",
    "city": "London",
    "country": "U.K.",
    "twitter": "@skillsmatter",
    "cfpUrl": "https://skillsmatter.com/conferences/11187-infiniteconf-2019-the-conference-on-big-data-and-ai#get_involved",
    "cfpEndDate": "2019-02-28"
  },
  {
<<<<<<< HEAD
    "name": "Data Con LA",
    "url": "https://www.dataconla.com",
    "startDate": "2019-08-17",
    "endDate": "2019-08-17",
    "city": "Los Angeles",
    "country": "U.S.A.",
    "twitter": "@dataconla"
=======
    "name": "DataOps Summit",
    "url": "https://www.dataopssummit-sf.com",
    "startDate": "2019-09-03",
    "endDate": "2019-09-05",
    "city": "San Francisco, CA",
    "country": "U.S.A.",
    "twitter": "@dataopssummitSF",
    "cfpUrl": "https://docs.google.com/forms/d/1mhy543yotmEEf22737MdWJ0IsGitoTNaQpOPRtM-4nE/viewform?edit_requested=true",
    "cfpEndDate": "2019-04-05"
>>>>>>> b8b46b4e
  },
  {
    "name": "AI Expo Africa",
    "url": "http://aiexpoafrica.com",
    "startDate": "2019-09-04",
    "endDate": "2020-09-05",
    "city": "Cape Town",
    "country": "South Africa",
    "twitter": "@aiexpoafrica"
  },
  {
    "name": "IEEE International Conference on Data Science and Advanced Analytics (DSAA)",
    "url": "http://www.dsaa.co",
    "startDate": "2019-10-05",
    "endDate": "2019-10-08",
    "city": "Washington, DC",
    "country": "U.S.A.",
    "twitter": "@IEEEDSAA"
  },
  {
    "name": "IEEE 29th International Workshop on Machine Learning for Signal Processing (MLSP)",
    "url": "https://conferences.ieee.org/conferences_events/conferences/conferencedetails/46386",
    "startDate": "2019-10-13",
    "endDate": "2019-10-16",
    "city": "Pittsburgh, PA",
    "country": "U.S.A."
  },
  {
    "name": "PostgreSQL Conference Europe",
    "url": "https://2019.pgconf.eu",
    "startDate": "2019-10-15",
    "endDate": "2019-10-18",
    "city": "Milan",
    "country": "Italy",
    "twitter": "@pgconfeu"
  },
  {
    "name": "data2day",
    "url": "https://www.data2day.de",
    "startDate": "2019-10-22",
    "endDate": "2019-10-24",
    "city": "Heidelberg",
    "country": "Germany",
    "twitter": "@data2day",
    "cfpUrl": "https://www.data2day.de/proposal_einreichen_en.php",
    "cfpEndDate": "2019-05-03"
  },
  {
    "name": "Data Natives",
    "url": "https://datanatives.io",
    "startDate": "2019-11-21",
    "endDate": "2019-11-22",
    "city": "Berlin",
    "country": "Germany",
    "twitter": "@DataNativesConf"
  }
]<|MERGE_RESOLUTION|>--- conflicted
+++ resolved
@@ -204,7 +204,6 @@
     "cfpEndDate": "2019-02-28"
   },
   {
-<<<<<<< HEAD
     "name": "Data Con LA",
     "url": "https://www.dataconla.com",
     "startDate": "2019-08-17",
@@ -212,7 +211,8 @@
     "city": "Los Angeles",
     "country": "U.S.A.",
     "twitter": "@dataconla"
-=======
+  },
+  {
     "name": "DataOps Summit",
     "url": "https://www.dataopssummit-sf.com",
     "startDate": "2019-09-03",
@@ -222,7 +222,6 @@
     "twitter": "@dataopssummitSF",
     "cfpUrl": "https://docs.google.com/forms/d/1mhy543yotmEEf22737MdWJ0IsGitoTNaQpOPRtM-4nE/viewform?edit_requested=true",
     "cfpEndDate": "2019-04-05"
->>>>>>> b8b46b4e
   },
   {
     "name": "AI Expo Africa",
